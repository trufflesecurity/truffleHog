syntax = "proto3";

package detectors;

option go_package = "github.com/trufflesecurity/trufflehog/v3/pkg/pb/detectorspb";

enum DecoderType {
  UNKNOWN = 0;
  PLAIN = 1;
  BASE64 = 2;
  UTF16 = 3;
}

enum DetectorType {
  Alibaba = 0;
  AMQP = 1;
  AWS = 2;
  Azure = 3;
  Circle = 4;
  Coinbase = 5;
  GCP = 6;
  Generic = 7;
  Github = 8;
  Gitlab = 9;
  JDBC = 10;
  RazorPay = 11;
  SendGrid = 12;
  Slack = 13;
  Square = 14;
  PrivateKey = 15;
  Stripe = 16;
  URI = 17;
  Dropbox = 18;
  Heroku = 19;
  Mailchimp = 20;
  Okta = 21;
  OneLogin = 22;
  PivotalTracker = 23;
  SquareApp = 25;
  Twilio = 26;
  Test = 27;
  TravisCI = 29;
  SlackWebhook = 30;
  PaypalOauth = 31;
  PagerDutyApiKey = 32;
  Firebase = 33;
  Mailgun = 34;
  HubSpot = 35;
  GitHubApp = 36;
  CircleCI = 37;
  WpEngine = 38;
  DatadogToken = 39;
  FacebookOAuth = 40;
  AsanaPersonalAccessToken = 41;
  AmplitudeApiKey = 42;
  BitLyAccessToken = 43;
  CalendlyApiKey = 44;
  ZapierWebhook = 45;
  YoutubeApiKey = 46;
  SalesforceOauth2 = 47;
  TwitterApiSecret = 48;
  NpmToken = 49;
  NewRelicPersonalApiKey = 50;
  AirtableApiKey = 51;
  AkamaiToken = 52;
  AmazonMWS = 53;
  KubeConfig = 54;
  Auth0oauth = 55;
  Bitfinex = 56;
  Clarifai = 57;
  CloudflareGlobalApiKey = 58;
  CloudflareCaKey = 59;
  Confluent = 60;
  ContentfulDelivery = 61; // Didn't do
  DatabricksToken = 62;
  DigitalOceanSpaces = 63; // Didn't do
  DigitalOceanToken = 64;
  DiscordBotToken = 65;
  DiscordWebhook = 66;
  EtsyApiKey = 67;
  FastlyPersonalToken = 68;
  GoogleOauth2 = 69;
  ReCAPTCHA = 70; // Didn't do
  GoogleApiKey = 71; // Didn't do
  Hunter = 72;
  IbmCloudUserKey = 73;
  Netlify = 74;
  Vonage = 75;
  EquinixOauth = 76;
  Paystack = 77;
  PlaidToken = 78;
  PlaidKey = 79;
  Plivo = 80;
  Postmark = 81;
  PubNubPublishKey = 82;
  PubNubSubscriptionKey = 83;
  PusherChannelKey = 84;
  ScalewayKey = 85;
  SendinBlueV2 = 86;
  SentryToken = 87;
  ShodanKey = 88;
  SnykKey = 89;
  SpotifyKey = 90;
  TelegramBotToken = 91;
  TencentCloudKey = 92;
  TerraformCloudPersonalToken = 93;
  TrelloApiKey = 94;
  ZendeskApi = 95;
  MaxMindLicense = 96;
  AirtableMetadataApiKey = 97;
  AsanaOauth = 98;
  RapidApi = 99;
  CloudflareApiToken = 100;
  Webex = 101;
  FirebaseCloudMessaging = 102;
  ContentfulPersonalAccessToken = 103;
  MapBox = 104;
  MailJetBasicAuth = 105;
  MailJetSMS = 106;
  HubSpotApiKey = 107;
  HubSpotOauth = 108;
  SslMate = 109;
  Auth0ManagementApiToken = 110;
  MessageBird = 111;
  ElasticEmail = 112;
  FigmaPersonalAccessToken = 113;
  MicrosoftTeamsWebhook = 114;
  GitHubOld = 115;
  VultrApiKey = 116;
  Pepipost = 117;
  Postman = 118;
  CloudsightKey = 119;
  JiraToken = 120;
  NexmoApiKey = 121;
  SegmentApiKey = 122;
  SumoLogicKey = 123;
  PushBulletApiKey = 124;
  AirbrakeProjectKey = 125;
  AirbrakeUserKey = 126;
  PendoIntegrationKey = 127;
  SplunkOberservabilityToken  = 128;
  LokaliseToken = 129;
  Calendarific = 130;
  Jumpcloud = 131;
  IpStack = 133;
  Notion = 134;
  DroneCI = 135;
  AdobeIO = 136;
  TwelveData = 137;
  D7Network = 138;
  ScrapingBee = 139;
  KeenIO = 140;
  Wakatime = 141;
  Buildkite = 142;
  Verimail = 143;
  Zerobounce = 144;
  Mailboxlayer = 145;
  Fastspring = 146;
  Paddle = 147;
  Sellfy = 148;
  FixerIO = 149;
  ButterCMS = 150;
  Taxjar = 151;
  Avalara = 152;
  Helpscout = 153;
  ElasticPath = 154;
  Zeplin = 155;
  Intercom = 156;
  Mailmodo = 157;
  CannyIo = 158;
  Pipedrive = 159;
  Vercel = 160;
  PosthogApp = 161;
  SinchMessage = 162;
  Ayrshare = 163;
  HelpCrunch = 164;
  LiveAgent = 165;
  Beamer = 166;
  WeChatAppKey = 167;
  LineMessaging = 168;
  UberServerToken = 169;
  AlgoliaAdminKey = 170;
  FullContact = 171;
  Mandrill = 172;
  Flutterwave = 173;
  MattermostPersonalToken = 174;
  Cloudant = 175;
  LineNotify = 176;
  LinearAPI = 177;
  Ubidots = 178;
  Anypoint = 179;
  Dwolla = 180;
  ArtifactoryAccessToken = 181;
  Surge = 182;
  Sparkpost = 183;
  GoCardless = 184;
  Codacy = 185;
  Kraken = 186;
  Checkout = 187;
  Kairos = 188;
  ClockworkSMS = 189;
  Atlassian = 190;
  LaunchDarkly = 191;
  Coveralls = 192;
  Linode = 193;
  WePay = 194;
  PlanetScale = 195;
  Doppler = 196;
  Agora = 197;
  Samsara = 198;
  FrameIO = 199;
  RubyGems = 200;
  OpenAI = 201;
  SurveySparrow = 202;
  Simvoly = 203;
  Survicate = 204;
  Omnisend = 205;
  Groovehq = 206;
  Newsapi = 207;
  Chatbot = 208;
  ClickSendsms = 209;
  Getgist = 210;
  CustomerIO = 211;
  ApiDeck = 212;
  Nftport = 213;
  Copper = 214;
  Close = 215;
  Myfreshworks = 216;
  Salesflare = 217;
  Webflow = 218;
  Duda = 219;
  Yext = 220;
  ContentStack = 221;
  Storyblok = 222;
  GraphCMS = 223;
  Checkmarket = 224;
  Convertkit = 225;
  CustomerGuru = 226;
  Kaleyra = 227;
  Mailerlite = 228;
  Qualaroo = 229;
  SatismeterProjectkey = 230;
  SatismeterWritekey = 231;
  Simplesat = 232;
  SurveyAnyplace = 233;
  SurveyBot = 234;
  Webengage = 235;
  ZonkaFeedback = 236;
  Delighted = 237;
  Feedier = 238;
  Abbysale = 239;
  Magnetic = 240;
  Nytimes = 241;
  Polygon = 242;
  Powrbot = 243;
  ProspectIO = 244;
  Skrappio = 245;
  Monday = 246;
  Smartsheets = 247;
  Wrike = 248;
  Float = 249;
  Imagekit = 250;
  Integromat = 251;
  Salesblink = 252;
  Bored = 253;
  Campayn = 254;
  Clinchpad = 255;
  CompanyHub = 256;
  Debounce = 257;
  Dyspatch = 258;
  Guardianapi = 259;
  Harvest = 260;
  Moosend = 261;
  OpenWeather = 262;
  Siteleaf = 263;
  Squarespace = 264;
  FlowFlu = 265;
  Nimble = 266;
  LessAnnoyingCRM = 267;
  Nethunt = 268;
  Apptivo = 269;
  CapsuleCRM = 270;
  Insightly = 271;
  Kylas = 272;
  OnepageCRM = 273;
  User = 274;
  ProspectCRM = 275;
  ReallySimpleSystems = 276;
  Airship = 277;
  Artsy = 278;
  Yandex = 279;
  Clockify = 280;
  Dnscheck = 281;
  EasyInsight = 282;
  Ethplorer = 283;
  Everhour = 284;
  Fulcrum = 285;
  GeoIpifi = 286;
  Jotform = 287;
  Refiner = 288;
  Timezoneapi = 289;
  TogglTrack = 290;
  Vpnapi = 291;
  Workstack = 292;
  Apollo = 293;
  Eversign = 294;
  Juro = 295;
  KarmaCRM = 296;
  Metrilo = 297;
  Pandadoc = 298;
  RevampCRM = 299;
  Salescookie = 300;
  Alconost = 301;
  Blogger = 302;
  Accuweather = 303;
  Opengraphr = 304;
  Rawg = 305;
  Riotgames = 306;
  RoninApp = 307;
  Stormglass = 308;
  Tomtom = 309;
  Twitch = 310;
  Documo = 311;
  Cloudways = 312;
  Veevavault = 313;
  KiteConnect = 314;
  ShopeeOpenPlatform = 315;
  TeamViewer = 316;
  Bulbul = 317;
  CentralStationCRM = 318;
  Teamgate = 319;
  Axonaut = 320;
  Tyntec = 321;
  Appcues = 322;
  Autoklose = 323;
  Cloudplan = 324;
  Dotmailer = 325;
  GetEmail = 326;
  GetEmails = 327;
  Kontent = 328;
  Leadfeeder = 329;
  Raven = 330;
  RocketReach = 331;
  Uplead = 332;
  Brandfetch = 333;
  Clearbit = 334;
  Crowdin = 335;
  Mapquest = 336;
  Noticeable = 337;
  Onbuka = 338;
  Todoist = 339;
  Storychief = 340;
  LinkedIn = 341;
  YouSign = 342;
  Docker = 343;
  Telesign = 344;
  Spoonacular = 345;
  Aerisweather = 346;
  Alphavantage = 347;
  Imgur = 348;
  Imagga = 349;
  SMSApi = 350;
  Distribusion = 351;
  Blablabus = 352;
  WordsApi = 353;
  Currencylayer = 354;
  Html2Pdf = 355;
  IPGeolocation = 356;
  Owlbot = 357;
  Cloudmersive = 358;
  Dynalist = 359;
  ExchangeRateAPI = 360;
  HolidayAPI = 361;
  Ipapi = 362;
  Marketstack = 363;
  Nutritionix = 364;
  Swell = 365;
  ClickupPersonalToken = 366;
  Nitro = 367;
  Rev = 368;
  RunRunIt = 369;
  Typeform = 370;
  Mixpanel = 371;
  Tradier = 372;
  Verifier = 373;
  Vouchery = 374;
  Alegra = 375;
  Audd = 376;
  Baremetrics = 377;
  Coinlib = 378;
  ExchangeRatesAPI = 379;
  CurrencyScoop = 380;
  FXMarket = 381;
  CurrencyCloud = 382;
  GetGeoAPI = 383;
  Abstract = 384;
  Billomat = 385;
  Dovico = 386;
  Bitbar = 387;
  Bugsnag = 388;
  AssemblyAI = 389;
  AdafruitIO = 390;
  Apify = 391;
  CoinGecko = 392;
  CryptoCompare = 393;
  Fullstory = 394;
  HelloSign = 395;
  Loyverse = 396;
  NetCore = 397;
  SauceLabs = 398;
  AlienVault = 399;
  Apiflash = 401;
  Coinlayer = 402;
  CurrentsAPI = 403;
  DataGov = 404;
  Enigma = 405;
  FinancialModelingPrep = 406;
  Geocodio = 407;
  HereAPI = 408;
  Macaddress = 409;
  OOPSpam = 410;
  ProtocolsIO = 411;
  ScraperAPI = 412;
  SecurityTrails = 413;
  TomorrowIO = 414;
  WorldCoinIndex = 415;
  FacePlusPlus = 416;
  Voicegain = 417;
  Deepgram = 418;
  VisualCrossing = 419;
  Finnhub = 420;
  Tiingo = 421;
  RingCentral = 422;
  Finage = 423;
  Edamam = 424;
  HypeAuditor = 425;
  Gengo = 426;
  Front = 427;
  Fleetbase = 428;
  Bubble = 429;
  Bannerbear = 430;
  Adzuna = 431;
  BitcoinAverage = 432;
  CommerceJS = 433;
  DetectLanguage = 434;
  FakeJSON = 435;
  Graphhopper = 436;
  Lexigram = 437;
  LinkPreview = 438;
  Numverify = 439;
  ProxyCrawl = 440;
  ZipCodeAPI = 441;
  Cometchat = 442;
  Keygen = 443;
  Mixcloud = 444;
  TatumIO = 445;
  Tmetric = 446;
  Lastfm = 447;
  Browshot = 448;
  JSONbin = 449;
  LocationIQ = 450;
  ScreenshotAPI = 451;
  WeatherStack = 452;
  Amadeus = 453;
  FourSquare = 454;
  Flickr = 455;
  ClickHelp = 456;
  Ambee = 457;
  Api2Cart = 458;
  Hypertrack = 459;
  KakaoTalk = 460;
  RiteKit = 461;
  Shutterstock = 462;
  Text2Data = 463;
  YouNeedABudget = 464;
  Cricket = 465;
  Filestack = 466;
  Gyazo = 467;
  Mavenlink = 468;
  Sheety = 469;
  Sportsmonk = 470;
  Stockdata = 471;
  Unsplash = 472;
  Allsports = 473;
  CalorieNinja = 474;
  WalkScore = 475;
  Strava = 476;
  Cicero = 477;
  IPQuality = 478;
  ParallelDots = 479;
  Roaring = 480;
  Mailsac = 481;
  Whoxy = 482;
  WorldWeather = 483;
  ApiFonica = 484;
  Aylien = 485;
  Geocode = 486;
  IconFinder = 487;
  Ipify = 488;
  LanguageLayer = 489;
  Lob = 490;
  OnWaterIO = 491;
  Pastebin = 492;
  PdfLayer = 493;
  Pixabay = 494;
  ReadMe = 495;
  VatLayer = 496;
  VirusTotal = 497;
  AirVisual = 498;
  Currencyfreaks = 499;
  Duffel = 500;
  FlatIO = 501;
  M3o = 502;
  Mesibo = 503;
  Openuv = 504;
  Snipcart = 505;
  Besttime = 506;
  Happyscribe = 507;
  Humanity = 508;
  Impala = 509;
  Loginradius = 510;
  AutoPilot = 511;
  Bitmex = 512;
  ClustDoc = 513;
  Messari = 514;
  PdfShift = 515;
  Poloniex = 516;
  RestpackHtmlToPdfAPI = 517;
  RestpackScreenshotAPI = 518;
  ShutterstockOAuth = 519;
  SkyBiometry = 520;
  AbuseIPDB = 521;
  AletheiaApi = 522;
  BlitApp = 523;
  Censys = 524;
  Cloverly = 525;
  CountryLayer = 526;
  FileIO = 527;
  FlightApi = 528;
  Geoapify = 529;
  IPinfoDB = 530;
  MediaStack = 531;
  NasdaqDataLink = 532;
  OpenCageData = 533;
  Paymongo = 534;
  PositionStack = 535;
  Rebrandly = 536;
  ScreenshotLayer = 537;
  Stytch = 538;
  Unplugg = 539;
  UPCDatabase = 540;
  UserStack = 541;
  Geocodify = 542;
  Newscatcher = 543;
  Nicereply = 544;
  Partnerstack = 545;
  Route4me = 546;
  Scrapeowl = 547;
  ScrapingDog = 548;
  Streak = 549;
  Veriphone = 550;
  Webscraping = 551;
  Zenscrape = 552;
  Zenserp = 553;
  CoinApi = 554;
  Gitter = 555;
  Host = 556;
  Iexcloud = 557;
  Restpack = 558;
  ScraperBox = 559;
  ScrapingAnt = 560;
  SerpStack = 561;
  SmartyStreets = 562;
  TicketMaster = 563;
  AviationStack = 564;
  BombBomb = 565;
  Commodities = 566;
  Dfuse = 567;
  EdenAI = 568;
  Glassnode = 569;
  Guru = 570;
  Hive = 571;
  Hiveage = 572;
  Kickbox = 573;
  Passbase = 574;
  PostageApp = 575;
  PureStake = 576;
  Qubole = 577;
  CarbonInterface = 578;
  Intrinio = 579;
  QuickMetrics = 580;
  ScrapeStack = 581;
  TechnicalAnalysisApi = 582;
  Urlscan = 583;
  BaseApiIO = 584;
  DailyCO = 585;
  TLy = 586;
  Shortcut = 587;
  Appfollow = 588;
  Thinkific = 589;
  Feedly = 590;
  Stitchdata = 591;
  Fetchrss = 592;
  Signupgenius = 593;
  Signaturit = 594;
  Optimizely = 595;
  OcrSpace = 596;
  WeatherBit = 597;
  BuddyNS = 598;
  ZipAPI = 599;
  ZipBooks = 600;
  Onedesk = 601;
  Bugherd = 602;
  Blazemeter = 603;
  Autodesk = 604;
  Tru = 605;
  UnifyID = 606;
  Trimble = 607;
  Smooch = 608;
  Semaphore = 609;
  Telnyx = 610;
  Signalwire = 611;
  Textmagic = 612;
  Serphouse = 613;
  Planyo = 614;
  Simplybook = 615;
  Vyte = 616;
  Nylas = 617;
  Squareup = 618;
  Dandelion = 619;
  DataFire = 620;
  DeepAI = 621;
  MeaningCloud = 622;
  NeutrinoApi = 623;
  Storecove = 624;
  Shipday = 625;
  Sentiment = 626;
  StreamChatMessaging = 627;
  TeamworkCRM = 628;
  TeamworkDesk = 629;
  TeamworkSpaces = 630;
  TheOddsApi = 631;
  Apacta = 632;
  GetSandbox = 633;
  Happi = 634;
  Oanda = 635;
  FastForex = 636;
  APIMatic = 637;
  VersionEye = 638;
  EagleEyeNetworks = 639;
  ThousandEyes = 640;
  SelectPDF = 641;
  Flightstats = 642;
  ChecIO = 643;
  Manifest = 644;
  ApiScience = 645;
  AppSynergy = 646;
  Caflou = 647;
  Caspio = 648;
  ChecklyHQ = 649;
  CloudElements = 650;
  DronaHQ = 651;
  Enablex = 652;
  Fmfw = 653;
  GoodDay = 654;
  Luno = 655;
  Meistertask = 656;
  Mindmeister = 657;
  PeopleDataLabs = 658;
  ScraperSite = 659;
  Scrapfly = 660;
  SimplyNoted = 661;
  TravelPayouts = 662;
  WebScraper = 663;
  Convier = 664;
  Courier = 665;
  Ditto = 666;
  Findl = 667;
  Lendflow = 668;
  Moderation = 669;
  Opendatasoft = 670;
  Podio = 671;
  Rockset = 672;
  Rownd = 673;
  Shotstack = 674;
  Swiftype = 675;
  Twitter = 676;
  Honey = 677;
  Freshdesk = 678;
  Upwave = 679;
  Fountain = 680;
  Freshbooks = 681;
  Mite = 682;
  Deputy = 683;
  Beebole = 684;
  Cashboard = 685;
  Kanban = 686;
  Worksnaps = 687;
  MyIntervals = 688;
  InvoiceOcean = 689;
  Sherpadesk = 690;
  Mrticktock = 691;
  Chatfule = 692;
  Aeroworkflow = 693;
  Emailoctopus = 694;
  Fusebill = 695;
  Geckoboard = 696;
  Gosquared = 697;
  Moonclerk = 698;
  Paymoapp = 699;
  Mixmax = 700;
  Processst = 701;
  Repairshopr  = 702;
  Goshippo = 703;
  Sigopt = 704;
  Sugester = 705;
  Viewneo = 706; 
  BoostNote = 707;
  CaptainData = 708;
  Checkvist = 709;
  Cliengo = 710;
  Cloze = 711;
  FormIO = 712;
  FormBucket = 713;
  GoCanvas = 714;
  MadKudu = 715;
  NozbeTeams = 716;
  Papyrs = 717;
  SuperNotesAPI = 718;
  Tallyfy = 719;
  ZenkitAPI = 720;
  CloudImage = 721;
  UploadCare = 722;
  Borgbase = 723;
  Pipedream = 724;
  Sirv = 725;
  Diffbot = 726;
  EightxEight = 727;
  Sendoso = 728;
  Printfection = 729;
  Authorize = 730;
  PandaScore = 731;
  Paymo = 732;
  AvazaPersonalAccessToken = 733;
  PlanviewLeanKit = 734;
  Livestorm = 735;
  KuCoin = 736;
  MetaAPI = 737;
  NiceHash = 738;
  CexIO = 739;
  Klipfolio = 740;
  Dynatrace = 741;
  MollieAPIKey = 742;
  MollieAccessToken = 743;
  BasisTheory = 744;
  Nordigen = 745;
  FlagsmithEnvironmentKey = 746;
  FlagsmithToken = 747;
  Mux = 748;
  Column = 749;
  Sendbird = 750;
  SendbirdOrganizationAPI = 751;
  Midise = 752;
  Mockaroo = 753;
  Image4 = 754;
  Pinata = 755;
  BrowserStack = 756;
  CrossBrowserTesting = 757;
  Loadmill = 758;
  TestingBot = 759;
  KnapsackPro = 760;
  Qase = 761;
  Dareboost = 762;
  GTMetrix = 763;
  Holistic = 764;
  Parsers = 765;
  ScrutinizerCi = 766;
  SonarCloud = 767;
  APITemplate = 768;
  ConversionTools = 769;
  CraftMyPDF = 770;
  ExportSDK = 771;
  GlitterlyAPI = 772;
  Hybiscus = 773;
  Miro = 774;
  Statuspage = 775;
  Statuspal = 776;
  Teletype = 777;
  TimeCamp = 778;
  Userflow = 779;
  Wistia = 780;
  SportRadar = 781;
  UptimeRobot = 782;
  Codequiry = 783;
  ExtractorAPI = 784;
  Signable = 785;
  MagicBell = 786;
  Stormboard = 787;
  Apilayer = 788;
  Disqus = 789;
  Woopra = 790;
  Paperform =791;
  Gumroad = 792;
  Paydirtapp = 793;
  Detectify = 794;
  Statuscake = 795;
  Jumpseller = 796;
  LunchMoney = 797;
  Rosette = 798;
  Yelp = 799;
  Atera = 800;
  EcoStruxureIT = 801;
  Aha = 802;
  Parsehub = 803;
  PackageCloud = 804;
  Cloudsmith = 805;
  Flowdash = 806;
  Flowdock = 807;
  Fibery = 808;
  Typetalk = 809;
  VoodooSMS = 810;
  ZulipChat = 811;
  Formcraft = 812;
  Iexapis = 813;
  Reachmail = 814;
  Chartmogul = 815;
  Appointedd = 816;
  Wit = 817;
  RechargePayments = 818;
  Diggernaut = 819;
  MonkeyLearn = 820;
  Duply = 821;
  Postbacks = 822;
  Collect2 = 823;
  ZenRows = 824;
  Zipcodebase = 825;
  Tefter = 826;
  Twist = 827;
  BraintreePayments = 828;
  CloudConvert = 829;
  Grafana = 830;
  ConvertApi = 831;
  Transferwise = 832;
  Bulksms = 833;
  Databox = 834;
  Onesignal = 835;
  Rentman = 836;
  Parseur = 837;
  Docparser = 838;
  Formsite = 839;
  Tickettailor = 840;
  Lemlist = 841;
  Prodpad = 842;
  Formstack = 843;
  Codeclimate = 844;
  Codemagic = 845;
  Vbout = 846;
  Nightfall = 847;
  FlightLabs = 848;
  SpeechTextAI = 849;
  PollsAPI = 850;
  SimFin = 851;
  Scalr = 852;
  Kanbantool = 853;
  Brightlocal = 854;
  Hotwire = 855;
  Instabot = 856;
  Timekit = 857;
  Interseller = 858;
  Mojohelpdesk = 859;
  Createsend = 860;
  Getresponse = 861;
  Dynadot = 862;
  Demio = 863;
  Tokeet = 864;
  Myexperiment = 865;
  Copyscape = 866;
  Besnappy = 867;
  Salesmate = 868;
  Heatmapapi = 869;
  Websitepulse = 870;
  Uclassify = 871;
  Convert = 872;
  PDFmyURL = 873;
  Api2Convert = 874;
  Opsgenie = 875;
  Gemini = 876;
  Honeycomb = 877;
  KalturaAppToken = 878;
  KalturaSession = 879;
  BitGo = 880;
  Optidash = 881;
  Imgix = 882;
  ImageToText = 883;
  Page2Images = 884;
  Quickbase = 885;
  Redbooth = 886;
  Nubela = 887;
  Infobip = 888;
  Uproc = 889;
  Supportbee = 890;
  Aftership = 891;
  Edusign = 892;
  Teamup = 893;
  Workday = 894;
  MongoDB = 895;
  NGC = 896;
  DigitalOceanV2 = 897;
  SQLServer = 898;
  FTP = 899;
  Redis = 900;
  LDAP = 901;
  Shopify = 902;
  RabbitMQ = 903;
  CustomRegex = 904;
  Etherscan = 905;
  Infura = 906;
  Alchemy = 907;
  BlockNative = 908;
  Moralis = 909;
  BscScan = 910;
  CoinMarketCap = 911;
  Percy = 912;
  TinesWebhook = 913;
  Pulumi = 914;
  SupabaseToken = 915;
  NuGetApiKey = 916;
  Aiven = 917;
  Prefect = 918;
  Docusign = 919;
  Couchbase = 920;
  Dockerhub = 921;
  TrufflehogEnterprise = 922;
  EnvoyApiKey = 923;
  GitHubOauth2 = 924;
  Salesforce = 925;
  HuggingFace = 926;
  Snowflake = 927;
  Sourcegraph = 928;
  Tailscale = 929;
  Web3Storage = 930;
  AzureStorage = 931;
  PlanetScaleDb = 932;
  Anthropic = 933;
  Ramp = 934;
  Klaviyo = 935;
<<<<<<< HEAD
  Privacy = 936;
=======
  SourcegraphCody = 936;
>>>>>>> 04016717
}

message Result {
  int64 source_id = 2;
  string redacted = 3;
  bool verified = 4;
  string hash = 5;
  map<string, string> extra_data = 6;
  StructuredData structured_data = 7;
  string hash_v2 = 8;
  DecoderType decoder_type = 9;

  // This field should only be populated if the verification process itself failed in a way that provides no information
  // about the verification status of the candidate secret, such as if the verification request timed out.
  string verification_error_message = 10;
}

message StructuredData {
  repeated TlsPrivateKey tls_private_key = 1;
  repeated GitHubSSHKey github_ssh_key = 2;
}

message TlsPrivateKey {
  string certificate_fingerprint = 1;
  string verification_url = 2;
  int64 expiration_timestamp = 3;
}

message GitHubSSHKey {
  string user = 1;
  string public_key_fingerprint = 2;
}<|MERGE_RESOLUTION|>--- conflicted
+++ resolved
@@ -944,11 +944,8 @@
   Anthropic = 933;
   Ramp = 934;
   Klaviyo = 935;
-<<<<<<< HEAD
-  Privacy = 936;
-=======
   SourcegraphCody = 936;
->>>>>>> 04016717
+  Privacy = 937;
 }
 
 message Result {
