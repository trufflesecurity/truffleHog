syntax = "proto3";

package detectors;

option go_package = "github.com/trufflesecurity/trufflehog/v3/pkg/pb/detectorspb";

enum DecoderType {
  UNKNOWN = 0;
  PLAIN = 1;
  BASE64 = 2;
  UTF16 = 3;
}

enum DetectorType {
  Alibaba = 0;
  AMQP = 1;
  AWS = 2;
  Azure = 3;
  Circle = 4;
  Coinbase = 5;
  GCP = 6;
  Generic = 7;
  Github = 8;
  Gitlab = 9;
  JDBC = 10;
  RazorPay = 11;
  SendGrid = 12;
  Slack = 13;
  Square = 14;
  PrivateKey = 15;
  Stripe = 16;
  URI = 17;
  Dropbox = 18;
  Heroku = 19;
  Mailchimp = 20;
  Okta = 21;
  OneLogin = 22;
  PivotalTracker = 23;
  SquareApp = 25;
  Twilio = 26;
  Test = 27;
  TravisCI = 29;
  SlackWebhook = 30;
  PaypalOauth = 31;
  PagerDutyApiKey = 32;
  Firebase = 33;
  Mailgun = 34;
  HubSpot = 35;
  GitHubApp = 36;
  CircleCI = 37;
  WpEngine = 38;
  DatadogToken = 39;
  FacebookOAuth = 40;
  AsanaPersonalAccessToken = 41;
  AmplitudeApiKey = 42;
  BitLyAccessToken = 43;
  CalendlyApiKey = 44;
  ZapierWebhook = 45;
  YoutubeApiKey = 46;
  SalesforceOauth2 = 47;
  TwitterApiSecret = 48;
  NpmToken = 49;
  NewRelicPersonalApiKey = 50;
  AirtableApiKey = 51;
  AkamaiToken = 52;
  AmazonMWS = 53;
  KubeConfig = 54;
  Auth0oauth = 55;
  Bitfinex = 56;
  Clarifai = 57;
  CloudflareGlobalApiKey = 58;
  CloudflareCaKey = 59;
  Confluent = 60;
  ContentfulDelivery = 61; // Didn't do
  DatabricksToken = 62;
  DigitalOceanSpaces = 63; // Didn't do
  DigitalOceanToken = 64;
  DiscordBotToken = 65;
  DiscordWebhook = 66;
  EtsyApiKey = 67;
  FastlyPersonalToken = 68;
  GoogleOauth2 = 69;
  ReCAPTCHA = 70; // Didn't do
  GoogleApiKey = 71; // Didn't do
  Hunter = 72;
  IbmCloudUserKey = 73;
  Netlify = 74;
  Vonage = 75;
  EquinixOauth = 76;
  Paystack = 77;
  PlaidToken = 78;
  PlaidKey = 79;
  Plivo = 80;
  Postmark = 81;
  PubNubPublishKey = 82;
  PubNubSubscriptionKey = 83;
  PusherChannelKey = 84;
  ScalewayKey = 85;
  SendinBlueV2 = 86;
  SentryToken = 87;
  ShodanKey = 88;
  SnykKey = 89;
  SpotifyKey = 90;
  TelegramBotToken = 91;
  TencentCloudKey = 92;
  TerraformCloudPersonalToken = 93;
  TrelloApiKey = 94;
  ZendeskApi = 95;
  MaxMindLicense = 96;
  AirtableMetadataApiKey = 97;
  AsanaOauth = 98;
  RapidApi = 99;
  CloudflareApiToken = 100;
  Webex = 101;
  FirebaseCloudMessaging = 102;
  ContentfulPersonalAccessToken = 103;
  MapBox = 104;
  MailJetBasicAuth = 105;
  MailJetSMS = 106;
  HubSpotApiKey = 107;
  HubSpotOauth = 108;
  SslMate = 109;
  Auth0ManagementApiToken = 110;
  MessageBird = 111;
  ElasticEmail = 112;
  FigmaPersonalAccessToken = 113;
  MicrosoftTeamsWebhook = 114;
  GitHubOld = 115;
  VultrApiKey = 116;
  Pepipost = 117;
  Postman = 118;
  CloudsightKey = 119;
  JiraToken = 120;
  NexmoApiKey = 121;
  SegmentApiKey = 122;
  SumoLogicKey = 123;
  PushBulletApiKey = 124;
  AirbrakeProjectKey = 125;
  AirbrakeUserKey = 126;
  PendoIntegrationKey = 127;
  SplunkOberservabilityToken  = 128;
  LokaliseToken = 129;
  Calendarific = 130;
  Jumpcloud = 131;
  IpStack = 133;
  Notion = 134;
  DroneCI = 135;
  AdobeIO = 136;
  TwelveData = 137;
  D7Network = 138;
  ScrapingBee = 139;
  KeenIO = 140;
  Wakatime = 141;
  Buildkite = 142;
  Verimail = 143;
  Zerobounce = 144;
  Mailboxlayer = 145;
  Fastspring = 146;
  Paddle = 147;
  Sellfy = 148;
  FixerIO = 149;
  ButterCMS = 150;
  Taxjar = 151;
  Avalara = 152;
  Helpscout = 153;
  ElasticPath = 154;
  Zeplin = 155;
  Intercom = 156;
  Mailmodo = 157;
  CannyIo = 158;
  Pipedrive = 159;
  Vercel = 160;
  PosthogApp = 161;
  SinchMessage = 162;
  Ayrshare = 163;
  HelpCrunch = 164;
  LiveAgent = 165;
  Beamer = 166;
  WeChatAppKey = 167;
  LineMessaging = 168;
  UberServerToken = 169;
  AlgoliaAdminKey = 170;
  FullContact = 171;
  Mandrill = 172;
  Flutterwave = 173;
  MattermostPersonalToken = 174;
  Cloudant = 175;
  LineNotify = 176;
  LinearAPI = 177;
  Ubidots = 178;
  Anypoint = 179;
  Dwolla = 180;
  ArtifactoryAccessToken = 181;
  Surge = 182;
  Sparkpost = 183;
  GoCardless = 184;
  Codacy = 185;
  Kraken = 186;
  Checkout = 187;
  Kairos = 188;
  ClockworkSMS = 189;
  Atlassian = 190;
  LaunchDarkly = 191;
  Coveralls = 192;
  Linode = 193;
  WePay = 194;
  PlanetScale = 195;
  Doppler = 196;
  Agora = 197;
  Samsara = 198;
  FrameIO = 199;
  RubyGems = 200;
  OpenAI = 201;
  SurveySparrow = 202;
  Simvoly = 203;
  Survicate = 204;
  Omnisend = 205;
  Groovehq = 206;
  Newsapi = 207;
  Chatbot = 208;
  ClickSendsms = 209;
  Getgist = 210;
  CustomerIO = 211;
  ApiDeck = 212;
  Nftport = 213;
  Copper = 214;
  Close = 215;
  Myfreshworks = 216;
  Salesflare = 217;
  Webflow = 218;
  Duda = 219;
  Yext = 220;
  ContentStack = 221;
  Storyblok = 222;
  GraphCMS = 223;
  Checkmarket = 224;
  Convertkit = 225;
  CustomerGuru = 226;
  Kaleyra = 227;
  Mailerlite = 228;
  Qualaroo = 229;
  SatismeterProjectkey = 230;
  SatismeterWritekey = 231;
  Simplesat = 232;
  SurveyAnyplace = 233;
  SurveyBot = 234;
  Webengage = 235;
  ZonkaFeedback = 236;
  Delighted = 237;
  Feedier = 238;
  Abbysale = 239;
  Magnetic = 240;
  Nytimes = 241;
  Polygon = 242;
  Powrbot = 243;
  ProspectIO = 244 [deprecated = true];
  Skrappio = 245;
  Monday = 246;
  Smartsheets = 247;
  Wrike = 248;
  Float = 249;
  Imagekit = 250;
  Integromat = 251;
  Salesblink = 252;
  Bored = 253;
  Campayn = 254;
  Clinchpad = 255;
  CompanyHub = 256;
  Debounce = 257;
  Dyspatch = 258;
  Guardianapi = 259;
  Harvest = 260;
  Moosend = 261;
  OpenWeather = 262;
  Siteleaf = 263;
  Squarespace = 264;
  FlowFlu = 265;
  Nimble = 266;
  LessAnnoyingCRM = 267;
  Nethunt = 268;
  Apptivo = 269;
  CapsuleCRM = 270;
  Insightly = 271;
  Kylas = 272;
  OnepageCRM = 273;
  User = 274;
  ProspectCRM = 275;
  ReallySimpleSystems = 276;
  Airship = 277;
  Artsy = 278;
  Yandex = 279;
  Clockify = 280;
  Dnscheck = 281;
  EasyInsight = 282;
  Ethplorer = 283;
  Everhour = 284;
  Fulcrum = 285;
  GeoIpifi = 286;
  Jotform = 287;
  Refiner = 288;
  Timezoneapi = 289;
  TogglTrack = 290;
  Vpnapi = 291;
  Workstack = 292;
  Apollo = 293;
  Eversign = 294;
  Juro = 295;
  KarmaCRM = 296;
  Metrilo = 297;
  Pandadoc = 298;
  RevampCRM = 299;
  Salescookie = 300;
  Alconost = 301;
  Blogger = 302;
  Accuweather = 303;
  Opengraphr = 304;
  Rawg = 305;
  Riotgames = 306;
  RoninApp = 307;
  Stormglass = 308;
  Tomtom = 309;
  Twitch = 310;
  Documo = 311;
  Cloudways = 312;
  Veevavault = 313;
  KiteConnect = 314;
  ShopeeOpenPlatform = 315;
  TeamViewer = 316;
  Bulbul = 317;
  CentralStationCRM = 318;
  Teamgate = 319;
  Axonaut = 320;
  Tyntec = 321;
  Appcues = 322;
  Autoklose = 323;
  Cloudplan = 324;
  Dotmailer = 325;
  GetEmail = 326;
  GetEmails = 327;
  Kontent = 328;
  Leadfeeder = 329;
  Raven = 330;
  RocketReach = 331;
  Uplead = 332;
  Brandfetch = 333;
  Clearbit = 334;
  Crowdin = 335;
  Mapquest = 336;
  Noticeable = 337;
  Onbuka = 338;
  Todoist = 339;
  Storychief = 340;
  LinkedIn = 341;
  YouSign = 342;
  Docker = 343;
  Telesign = 344;
  Spoonacular = 345;
  Aerisweather = 346;
  Alphavantage = 347;
  Imgur = 348;
  Imagga = 349;
  SMSApi = 350;
  Distribusion = 351;
  Blablabus = 352 [deprecated = true];
  WordsApi = 353;
  Currencylayer = 354;
  Html2Pdf = 355;
  IPGeolocation = 356;
  Owlbot = 357;
  Cloudmersive = 358;
  Dynalist = 359;
  ExchangeRateAPI = 360;
  HolidayAPI = 361;
  Ipapi = 362;
  Marketstack = 363;
  Nutritionix = 364;
  Swell = 365;
  ClickupPersonalToken = 366;
  Nitro = 367;
  Rev = 368;
  RunRunIt = 369;
  Typeform = 370;
  Mixpanel = 371;
  Tradier = 372;
  Verifier = 373;
  Vouchery = 374;
  Alegra = 375;
  Audd = 376;
  Baremetrics = 377;
  Coinlib = 378;
  ExchangeRatesAPI = 379;
  CurrencyScoop = 380;
  FXMarket = 381;
  CurrencyCloud = 382;
  GetGeoAPI = 383;
  Abstract = 384;
  Billomat = 385;
  Dovico = 386;
  Bitbar = 387;
  Bugsnag = 388;
  AssemblyAI = 389;
  AdafruitIO = 390;
  Apify = 391;
  CoinGecko = 392;
  CryptoCompare = 393;
  Fullstory = 394;
  HelloSign = 395;
  Loyverse = 396;
  NetCore = 397;
  SauceLabs = 398;
  AlienVault = 399;
  Apiflash = 401;
  Coinlayer = 402;
  CurrentsAPI = 403;
  DataGov = 404;
  Enigma = 405;
  FinancialModelingPrep = 406;
  Geocodio = 407;
  HereAPI = 408;
  Macaddress = 409;
  OOPSpam = 410;
  ProtocolsIO = 411;
  ScraperAPI = 412;
  SecurityTrails = 413;
  TomorrowIO = 414;
  WorldCoinIndex = 415;
  FacePlusPlus = 416;
  Voicegain = 417;
  Deepgram = 418;
  VisualCrossing = 419;
  Finnhub = 420;
  Tiingo = 421;
  RingCentral = 422;
  Finage = 423;
  Edamam = 424;
  HypeAuditor = 425;
  Gengo = 426;
  Front = 427;
  Fleetbase = 428;
  Bubble = 429;
  Bannerbear = 430;
  Adzuna = 431;
  BitcoinAverage = 432;
  CommerceJS = 433;
  DetectLanguage = 434;
  FakeJSON = 435 [deprecated = true];
  Graphhopper = 436;
  Lexigram = 437;
  LinkPreview = 438;
  Numverify = 439;
  ProxyCrawl = 440;
  ZipCodeAPI = 441;
  Cometchat = 442;
  Keygen = 443;
  Mixcloud = 444;
  TatumIO = 445;
  Tmetric = 446;
  Lastfm = 447;
  Browshot = 448;
  JSONbin = 449;
  LocationIQ = 450;
  ScreenshotAPI = 451;
  WeatherStack = 452;
  Amadeus = 453;
  FourSquare = 454;
  Flickr = 455;
  ClickHelp = 456;
  Ambee = 457;
  Api2Cart = 458;
  Hypertrack = 459;
  KakaoTalk = 460;
  RiteKit = 461;
  Shutterstock = 462;
  Text2Data = 463;
  YouNeedABudget = 464;
  Cricket = 465;
  Filestack = 466;
  Gyazo = 467;
  Mavenlink = 468;
  Sheety = 469;
  Sportsmonk = 470;
  Stockdata = 471;
  Unsplash = 472;
  Allsports = 473;
  CalorieNinja = 474;
  WalkScore = 475;
  Strava = 476;
  Cicero = 477;
  IPQuality = 478;
  ParallelDots = 479;
  Roaring = 480;
  Mailsac = 481;
  Whoxy = 482;
  WorldWeather = 483;
  ApiFonica = 484;
  Aylien = 485;
  Geocode = 486;
  IconFinder = 487;
  Ipify = 488;
  LanguageLayer = 489;
  Lob = 490;
  OnWaterIO = 491;
  Pastebin = 492;
  PdfLayer = 493;
  Pixabay = 494;
  ReadMe = 495;
  VatLayer = 496;
  VirusTotal = 497;
  AirVisual = 498;
  Currencyfreaks = 499;
  Duffel = 500;
  FlatIO = 501;
  M3o = 502;
  Mesibo = 503;
  Openuv = 504;
  Snipcart = 505;
  Besttime = 506;
  Happyscribe = 507;
  Humanity = 508;
  Impala = 509;
  Loginradius = 510;
  AutoPilot = 511;
  Bitmex = 512;
  ClustDoc = 513;
  Messari = 514;
  PdfShift = 515;
  Poloniex = 516;
  RestpackHtmlToPdfAPI = 517;
  RestpackScreenshotAPI = 518;
  ShutterstockOAuth = 519;
  SkyBiometry = 520;
  AbuseIPDB = 521;
  AletheiaApi = 522;
  BlitApp = 523;
  Censys = 524;
  Cloverly = 525;
  CountryLayer = 526;
  FileIO = 527;
  FlightApi = 528;
  Geoapify = 529;
  IPinfoDB = 530;
  MediaStack = 531;
  NasdaqDataLink = 532;
  OpenCageData = 533;
  Paymongo = 534;
  PositionStack = 535;
  Rebrandly = 536;
  ScreenshotLayer = 537;
  Stytch = 538;
  Unplugg = 539;
  UPCDatabase = 540;
  UserStack = 541;
  Geocodify = 542;
  Newscatcher = 543;
  Nicereply = 544;
  Partnerstack = 545;
  Route4me = 546;
  Scrapeowl = 547;
  ScrapingDog = 548;
  Streak = 549;
  Veriphone = 550;
  Webscraping = 551;
  Zenscrape = 552;
  Zenserp = 553;
  CoinApi = 554;
  Gitter = 555;
  Host = 556;
  Iexcloud = 557;
  Restpack = 558;
  ScraperBox = 559;
  ScrapingAnt = 560;
  SerpStack = 561;
  SmartyStreets = 562;
  TicketMaster = 563;
  AviationStack = 564;
  BombBomb = 565;
  Commodities = 566;
  Dfuse = 567;
  EdenAI = 568;
  Glassnode = 569;
  Guru = 570;
  Hive = 571;
  Hiveage = 572;
  Kickbox = 573;
  Passbase = 574 [deprecated = true];
  PostageApp = 575;
  PureStake = 576;
  Qubole = 577;
  CarbonInterface = 578;
  Intrinio = 579;
  QuickMetrics = 580 [deprecated = true];
  ScrapeStack = 581;
  TechnicalAnalysisApi = 582;
  Urlscan = 583;
  BaseApiIO = 584;
  DailyCO = 585;
  TLy = 586;
  Shortcut = 587;
  Appfollow = 588;
  Thinkific = 589;
  Feedly = 590;
  Stitchdata = 591;
  Fetchrss = 592;
  Signupgenius = 593;
  Signaturit = 594;
  Optimizely = 595;
  OcrSpace = 596;
  WeatherBit = 597;
  BuddyNS = 598;
  ZipAPI = 599;
  ZipBooks = 600;
  Onedesk = 601;
  Bugherd = 602;
  Blazemeter = 603;
  Autodesk = 604;
  Tru = 605;
  UnifyID = 606;
  Trimble = 607;
  Smooch = 608;
  Semaphore = 609;
  Telnyx = 610;
  Signalwire = 611;
  Textmagic = 612;
  Serphouse = 613;
  Planyo = 614;
  Simplybook = 615;
  Vyte = 616;
  Nylas = 617;
  Squareup = 618;
  Dandelion = 619;
  DataFire = 620 [deprecated = true];
  DeepAI = 621;
  MeaningCloud = 622;
  NeutrinoApi = 623;
  Storecove = 624;
  Shipday = 625;
  Sentiment = 626 [deprecated = true];
  StreamChatMessaging = 627;
  TeamworkCRM = 628;
  TeamworkDesk = 629;
  TeamworkSpaces = 630;
  TheOddsApi = 631;
  Apacta = 632;
  GetSandbox = 633;
  Happi = 634 [deprecated = true];
  Oanda = 635;
  FastForex = 636;
  APIMatic = 637;
  VersionEye = 638;
  EagleEyeNetworks = 639;
  ThousandEyes = 640;
  SelectPDF = 641;
  Flightstats = 642;
  ChecIO = 643;
  Manifest = 644;
  ApiScience = 645;
  AppSynergy = 646;
  Caflou = 647;
  Caspio = 648;
  ChecklyHQ = 649;
  CloudElements = 650;
  DronaHQ = 651;
  Enablex = 652;
  Fmfw = 653;
  GoodDay = 654;
  Luno = 655;
  Meistertask = 656;
  Mindmeister = 657;
  PeopleDataLabs = 658;
  ScraperSite = 659  [deprecated = true];
  Scrapfly = 660;
  SimplyNoted = 661;
  TravelPayouts = 662;
  WebScraper = 663;
  Convier = 664;
  Courier = 665;
  Ditto = 666;
  Findl = 667;
  Lendflow = 668;
  Moderation = 669;
  Opendatasoft = 670;
  Podio = 671;
  Rockset = 672;
  Rownd = 673;
  Shotstack = 674;
  Swiftype = 675;
  Twitter = 676;
  Honey = 677;
  Freshdesk = 678;
  Upwave = 679;
  Fountain = 680;
  Freshbooks = 681;
  Mite = 682;
  Deputy = 683;
  Beebole = 684;
  Cashboard = 685;
  Kanban = 686;
  Worksnaps = 687;
  MyIntervals = 688;
  InvoiceOcean = 689;
  Sherpadesk = 690;
  Mrticktock = 691;
  Chatfule = 692;
  Aeroworkflow = 693;
  Emailoctopus = 694;
  Fusebill = 695;
  Geckoboard = 696;
  Gosquared = 697;
  Moonclerk = 698;
  Paymoapp = 699;
  Mixmax = 700;
  Processst = 701;
  Repairshopr  = 702;
  Goshippo = 703;
  Sigopt = 704;
  Sugester = 705;
  Viewneo = 706; 
  BoostNote = 707;
  CaptainData = 708;
  Checkvist = 709;
  Cliengo = 710;
  Cloze = 711;
  FormIO = 712;
  FormBucket = 713;
  GoCanvas = 714;
  MadKudu = 715;
  NozbeTeams = 716;
  Papyrs = 717;
  SuperNotesAPI = 718;
  Tallyfy = 719;
  ZenkitAPI = 720;
  CloudImage = 721;
  UploadCare = 722;
  Borgbase = 723;
  Pipedream = 724;
  Sirv = 725;
  Diffbot = 726;
  EightxEight = 727;
  Sendoso = 728;
  Printfection = 729;
  Authorize = 730;
  PandaScore = 731;
  Paymo = 732;
  AvazaPersonalAccessToken = 733;
  PlanviewLeanKit = 734;
  Livestorm = 735;
  KuCoin = 736;
  MetaAPI = 737;
  NiceHash = 738;
  CexIO = 739;
  Klipfolio = 740;
  Dynatrace = 741;
  MollieAPIKey = 742;
  MollieAccessToken = 743;
  BasisTheory = 744;
  Nordigen = 745;
  FlagsmithEnvironmentKey = 746;
  FlagsmithToken = 747;
  Mux = 748;
  Column = 749;
  Sendbird = 750;
  SendbirdOrganizationAPI = 751;
  Midise = 752;
  Mockaroo = 753;
  Image4 = 754;
  Pinata = 755;
  BrowserStack = 756;
  CrossBrowserTesting = 757;
  Loadmill = 758;
  TestingBot = 759;
  KnapsackPro = 760;
  Qase = 761;
  Dareboost = 762;
  GTMetrix = 763;
  Holistic = 764;
  Parsers = 765;
  ScrutinizerCi = 766;
  SonarCloud = 767;
  APITemplate = 768;
  ConversionTools = 769;
  CraftMyPDF = 770;
  ExportSDK = 771;
  GlitterlyAPI = 772 [deprecated = true];
  Hybiscus = 773;
  Miro = 774;
  Statuspage = 775;
  Statuspal = 776;
  Teletype = 777;
  TimeCamp = 778;
  Userflow = 779;
  Wistia = 780;
  SportRadar = 781;
  UptimeRobot = 782;
  Codequiry = 783;
  ExtractorAPI = 784;
  Signable = 785;
  MagicBell = 786;
  Stormboard = 787;
  Apilayer = 788;
  Disqus = 789;
  Woopra = 790;
  Paperform =791;
  Gumroad = 792;
  Paydirtapp = 793;
  Detectify = 794;
  Statuscake = 795;
  Jumpseller = 796;
  LunchMoney = 797;
  Rosette = 798;
  Yelp = 799;
  Atera = 800;
  EcoStruxureIT = 801;
  Aha = 802;
  Parsehub = 803;
  PackageCloud = 804;
  Cloudsmith = 805;
  Flowdash = 806;
  Flowdock = 807 [deprecated = true];
  Fibery = 808;
  Typetalk = 809;
  VoodooSMS = 810;
  ZulipChat = 811;
  Formcraft = 812;
  Iexapis = 813;
  Reachmail = 814;
  Chartmogul = 815;
  Appointedd = 816;
  Wit = 817;
  RechargePayments = 818;
  Diggernaut = 819;
  MonkeyLearn = 820;
  Duply = 821;
  Postbacks = 822;
  Collect2 = 823;
  ZenRows = 824;
  Zipcodebase = 825;
  Tefter = 826;
  Twist = 827;
  BraintreePayments = 828;
  CloudConvert = 829;
  Grafana = 830;
  ConvertApi = 831;
  Transferwise = 832;
  Bulksms = 833;
  Databox = 834;
  Onesignal = 835;
  Rentman = 836;
  Parseur = 837;
  Docparser = 838;
  Formsite = 839;
  Tickettailor = 840;
  Lemlist = 841;
  Prodpad = 842;
  Formstack = 843;
  Codeclimate = 844;
  Codemagic = 845;
  Vbout = 846;
  Nightfall = 847;
  FlightLabs = 848;
  SpeechTextAI = 849;
  PollsAPI = 850;
  SimFin = 851;
  Scalr = 852;
  Kanbantool = 853;
  Brightlocal = 854;
  Hotwire = 855;
  Instabot = 856;
  Timekit = 857;
  Interseller = 858;
  Mojohelpdesk = 859;
  Createsend = 860;
  Getresponse = 861;
  Dynadot = 862;
  Demio = 863;
  Tokeet = 864;
  Myexperiment = 865;
  Copyscape = 866;
  Besnappy = 867;
  Salesmate = 868;
  Heatmapapi = 869;
  Websitepulse = 870;
  Uclassify = 871;
  Convert = 872;
  PDFmyURL = 873;
  Api2Convert = 874;
  Opsgenie = 875;
  Gemini = 876;
  Honeycomb = 877;
  KalturaAppToken = 878;
  KalturaSession = 879;
  BitGo = 880;
  Optidash = 881;
  Imgix = 882;
  ImageToText = 883;
  Page2Images = 884;
  Quickbase = 885;
  Redbooth = 886;
  Nubela = 887;
  Infobip = 888;
  Uproc = 889;
  Supportbee = 890;
  Aftership = 891;
  Edusign = 892;
  Teamup = 893;
  Workday = 894;
  MongoDB = 895;
  NGC = 896;
  DigitalOceanV2 = 897;
  SQLServer = 898;
  FTP = 899;
  Redis = 900;
  LDAP = 901;
  Shopify = 902;
  RabbitMQ = 903;
  CustomRegex = 904;
  Etherscan = 905;
  Infura = 906;
  Alchemy = 907;
  BlockNative = 908;
  Moralis = 909;
  BscScan = 910;
  CoinMarketCap = 911;
  Percy = 912;
  TinesWebhook = 913;
  Pulumi = 914;
  SupabaseToken = 915;
  NuGetApiKey = 916;
  Aiven = 917;
  Prefect = 918;
  Docusign = 919;
  Couchbase = 920;
  Dockerhub = 921;
  TrufflehogEnterprise = 922;
  EnvoyApiKey = 923;
  GitHubOauth2 = 924;
  Salesforce = 925;
  HuggingFace = 926;
  Snowflake = 927;
  Sourcegraph = 928;
  Tailscale = 929;
  Web3Storage = 930;
  AzureStorage = 931;
  PlanetScaleDb = 932;
  Anthropic = 933;
  Ramp = 934;
  Klaviyo = 935;
  SourcegraphCody = 936;
  Voiceflow = 937;
  Privacy = 938;
  IPInfo = 939;
  Ip2location = 940;
  Instamojo = 941;
<<<<<<< HEAD
  AWSSessionKey = 942;
=======
  Portainer = 942;
  PortainerToken = 943;
  Loggly = 944;
  OpenVpn = 945;
  VagrantCloudPersonalToken = 946;
  BetterStack = 947;
  ZeroTier = 948;
  AppOptics = 949;
  Metabase = 950;
  CoinbaseWaaS = 951;
  LemonSqueezy = 952;
  Budibase = 953;
  DenoDeploy = 954;
  Stripo = 955;
  ReplyIO = 956;
  AzureBatch = 957;
  AzureContainerRegistry = 958;
>>>>>>> 7a156330
}

message Result {
  int64 source_id = 2;
  string redacted = 3;
  bool verified = 4;
  string hash = 5;
  map<string, string> extra_data = 6;
  StructuredData structured_data = 7;
  string hash_v2 = 8;
  DecoderType decoder_type = 9;

  // This field should only be populated if the verification process itself failed in a way that provides no information
  // about the verification status of the candidate secret, such as if the verification request timed out.
  string verification_error_message = 10;
}

message StructuredData {
  repeated TlsPrivateKey tls_private_key = 1;
  repeated GitHubSSHKey github_ssh_key = 2;
}

message TlsPrivateKey {
  string certificate_fingerprint = 1;
  string verification_url = 2;
  int64 expiration_timestamp = 3;
}

message GitHubSSHKey {
  string user = 1;
  string public_key_fingerprint = 2;
}<|MERGE_RESOLUTION|>--- conflicted
+++ resolved
@@ -950,9 +950,6 @@
   IPInfo = 939;
   Ip2location = 940;
   Instamojo = 941;
-<<<<<<< HEAD
-  AWSSessionKey = 942;
-=======
   Portainer = 942;
   PortainerToken = 943;
   Loggly = 944;
@@ -970,7 +967,7 @@
   ReplyIO = 956;
   AzureBatch = 957;
   AzureContainerRegistry = 958;
->>>>>>> 7a156330
+  AWSSessionKey = 959;
 }
 
 message Result {
