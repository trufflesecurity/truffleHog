syntax = "proto3";

package detectors;

option go_package = "github.com/trufflesecurity/trufflehog/v3/pkg/pb/detectorspb";

enum DecoderType {
  UNKNOWN = 0;
  PLAIN = 1;
  BASE64 = 2;
  UTF16 = 3;
}

enum DetectorType {
  Alibaba = 0;
  AMQP = 1;
  AWS = 2;
  Azure = 3;
  Circle = 4;
  Coinbase = 5;
  GCP = 6;
  Generic = 7;
  Github = 8;
  Gitlab = 9;
  JDBC = 10;
  RazorPay = 11;
  SendGrid = 12;
  Slack = 13;
  Square = 14;
  PrivateKey = 15;
  Stripe = 16;
  URI = 17;
  Dropbox = 18;
  Heroku = 19;
  Mailchimp = 20;
  Okta = 21;
  OneLogin = 22;
  PivotalTracker = 23;
  SquareApp = 25;
  Twilio = 26;
  Test = 27;
  TravisCI = 29;
  SlackWebhook = 30;
  PaypalOauth = 31;
  PagerDutyApiKey = 32;
  Firebase = 33;
  Mailgun = 34;
  HubSpot = 35;
  GitHubApp = 36;
  CircleCI = 37;
  WpEngine = 38;
  DatadogToken = 39;
  FacebookOAuth = 40;
  AsanaPersonalAccessToken = 41;
  AmplitudeApiKey = 42;
  BitLyAccessToken = 43;
  CalendlyApiKey = 44;
  ZapierWebhook = 45;
  YoutubeApiKey = 46;
  SalesforceOauth2 = 47;
  TwitterApiSecret = 48;
  NpmToken = 49;
  NewRelicPersonalApiKey = 50;
  AirtableApiKey = 51;
  AkamaiToken = 52;
  AmazonMWS = 53;
  KubeConfig = 54;
  Auth0oauth = 55;
  Bitfinex = 56;
  Clarifai = 57;
  CloudflareGlobalApiKey = 58;
  CloudflareCaKey = 59;
  Confluent = 60;
  ContentfulDelivery = 61; // Didn't do
  DatabricksToken = 62;
  DigitalOceanSpaces = 63; // Didn't do
  DigitalOceanToken = 64;
  DiscordBotToken = 65;
  DiscordWebhook = 66;
  EtsyApiKey = 67;
  FastlyPersonalToken = 68;
  GoogleOauth2 = 69;
  ReCAPTCHA = 70; // Didn't do
  GoogleApiKey = 71; // Didn't do
  Hunter = 72;
  IbmCloudUserKey = 73;
  Netlify = 74;
  Vonage = 75;
  EquinixOauth = 76;
  Paystack = 77;
  PlaidToken = 78;
  PlaidKey = 79;
  Plivo = 80;
  Postmark = 81;
  PubNubPublishKey = 82;
  PubNubSubscriptionKey = 83;
  PusherChannelKey = 84;
  ScalewayKey = 85;
  SendinBlueV2 = 86;
  SentryToken = 87;
  ShodanKey = 88;
  SnykKey = 89;
  SpotifyKey = 90;
  TelegramBotToken = 91;
  TencentCloudKey = 92;
  TerraformCloudPersonalToken = 93;
  TrelloApiKey = 94;
  ZendeskApi = 95;
  MaxMindLicense = 96;
  AirtableMetadataApiKey = 97;
  AsanaOauth = 98;
  RapidApi = 99;
  CloudflareApiToken = 100;
  Webex = 101;
  FirebaseCloudMessaging = 102;
  ContentfulPersonalAccessToken = 103;
  MapBox = 104;
  MailJetBasicAuth = 105;
  MailJetSMS = 106;
  HubSpotApiKey = 107;
  HubSpotOauth = 108;
  SslMate = 109;
  Auth0ManagementApiToken = 110;
  MessageBird = 111;
  ElasticEmail = 112;
  FigmaPersonalAccessToken = 113;
  MicrosoftTeamsWebhook = 114;
  GitHubOld = 115;
  VultrApiKey = 116;
  Pepipost = 117;
  Postman = 118;
  CloudsightKey = 119;
  JiraToken = 120;
  NexmoApiKey = 121;
  SegmentApiKey = 122;
  SumoLogicKey = 123;
  PushBulletApiKey = 124;
  AirbrakeProjectKey = 125;
  AirbrakeUserKey = 126;
  PendoIntegrationKey = 127;
  SplunkOberservabilityToken  = 128;
  LokaliseToken = 129;
  Calendarific = 130;
  Jumpcloud = 131;
  IpStack = 133;
  Notion = 134;
  DroneCI = 135;
  AdobeIO = 136;
  TwelveData = 137;
  D7Network = 138;
  ScrapingBee = 139;
  KeenIO = 140;
  Wakatime = 141;
  Buildkite = 142;
  Verimail = 143;
  Zerobounce = 144;
  Mailboxlayer = 145;
  Fastspring = 146;
  Paddle = 147;
  Sellfy = 148;
  FixerIO = 149;
  ButterCMS = 150;
  Taxjar = 151;
  Avalara = 152;
  Helpscout = 153;
  ElasticPath = 154;
  Zeplin = 155;
  Intercom = 156;
  Mailmodo = 157;
  CannyIo = 158;
  Pipedrive = 159;
  Vercel = 160;
  PosthogApp = 161;
  SinchMessage = 162;
  Ayrshare = 163;
  HelpCrunch = 164;
  LiveAgent = 165;
  Beamer = 166;
  WeChatAppKey = 167;
  LineMessaging = 168;
  UberServerToken = 169;
  AlgoliaAdminKey = 170;
  FullContact = 171;
  Mandrill = 172;
  Flutterwave = 173;
  MattermostPersonalToken = 174;
  Cloudant = 175;
  LineNotify = 176;
  LinearAPI = 177;
  Ubidots = 178;
  Anypoint = 179;
  Dwolla = 180;
  ArtifactoryAccessToken = 181;
  Surge = 182;
  Sparkpost = 183;
  GoCardless = 184;
  Codacy = 185;
  Kraken = 186;
  Checkout = 187;
  Kairos = 188;
  ClockworkSMS = 189;
  Atlassian = 190;
  LaunchDarkly = 191;
  Coveralls = 192;
  Linode = 193;
  WePay = 194;
  PlanetScale = 195;
  Doppler = 196;
  Agora = 197;
  Samsara = 198;
  FrameIO = 199;
  RubyGems = 200;
  OpenAI = 201;
  SurveySparrow = 202;
  Simvoly = 203;
  Survicate = 204;
  Omnisend = 205;
  Groovehq = 206;
  Newsapi = 207;
  Chatbot = 208;
  ClickSendsms = 209;
  Getgist = 210;
  CustomerIO = 211;
  ApiDeck = 212;
  Nftport = 213;
  Copper = 214;
  Close = 215;
  Myfreshworks = 216;
  Salesflare = 217;
  Webflow = 218;
  Duda = 219;
  Yext = 220;
  ContentStack = 221;
  Storyblok = 222;
  GraphCMS = 223;
  Checkmarket = 224;
  Convertkit = 225;
  CustomerGuru = 226;
  Kaleyra = 227;
  Mailerlite = 228;
  Qualaroo = 229;
  SatismeterProjectkey = 230;
  SatismeterWritekey = 231;
  Simplesat = 232;
  SurveyAnyplace = 233;
  SurveyBot = 234;
  Webengage = 235;
  ZonkaFeedback = 236;
  Delighted = 237;
  Feedier = 238;
  Abbysale = 239;
  Magnetic = 240;
  Nytimes = 241;
  Polygon = 242;
  Powrbot = 243;
  ProspectIO = 244;
  Skrappio = 245;
  Monday = 246;
  Smartsheets = 247;
  Wrike = 248;
  Float = 249;
  Imagekit = 250;
  Integromat = 251;
  Salesblink = 252;
  Bored = 253;
  Campayn = 254;
  Clinchpad = 255;
  CompanyHub = 256;
  Debounce = 257;
  Dyspatch = 258;
  Guardianapi = 259;
  Harvest = 260;
  Moosend = 261;
  OpenWeather = 262;
  Siteleaf = 263;
  Squarespace = 264;
  FlowFlu = 265;
  Nimble = 266;
  LessAnnoyingCRM = 267;
  Nethunt = 268;
  Apptivo = 269;
  CapsuleCRM = 270;
  Insightly = 271;
  Kylas = 272;
  OnepageCRM = 273;
  User = 274;
  ProspectCRM = 275;
  ReallySimpleSystems = 276;
  Airship = 277;
  Artsy = 278;
  Yandex = 279;
  Clockify = 280;
  Dnscheck = 281;
  EasyInsight = 282;
  Ethplorer = 283;
  Everhour = 284;
  Fulcrum = 285;
  GeoIpifi = 286;
  Jotform = 287;
  Refiner = 288;
  Timezoneapi = 289;
  TogglTrack = 290;
  Vpnapi = 291;
  Workstack = 292;
  Apollo = 293;
  Eversign = 294;
  Juro = 295;
  KarmaCRM = 296;
  Metrilo = 297;
  Pandadoc = 298;
  RevampCRM = 299;
  Salescookie = 300;
  Alconost = 301;
  Blogger = 302;
  Accuweather = 303;
  Opengraphr = 304;
  Rawg = 305;
  Riotgames = 306;
  RoninApp = 307;
  Stormglass = 308;
  Tomtom = 309;
  Twitch = 310;
  Documo = 311;
  Cloudways = 312;
  Veevavault = 313;
  KiteConnect = 314;
  ShopeeOpenPlatform = 315;
  TeamViewer = 316;
  Bulbul = 317;
  CentralStationCRM = 318;
  Teamgate = 319;
  Axonaut = 320;
  Tyntec = 321;
  Appcues = 322;
  Autoklose = 323;
  Cloudplan = 324;
  Dotmailer = 325;
  GetEmail = 326;
  GetEmails = 327;
  Kontent = 328;
  Leadfeeder = 329;
  Raven = 330;
  RocketReach = 331;
  Uplead = 332;
  Brandfetch = 333;
  Clearbit = 334;
  Crowdin = 335;
  Mapquest = 336;
  Noticeable = 337;
  Onbuka = 338;
  Todoist = 339;
  Storychief = 340;
  LinkedIn = 341;
  YouSign = 342;
  Docker = 343;
  Telesign = 344;
  Spoonacular = 345;
  Aerisweather = 346;
  Alphavantage = 347;
  Imgur = 348;
  Imagga = 349;
  SMSApi = 350;
  Distribusion = 351;
  Blablabus = 352;
  WordsApi = 353;
  Currencylayer = 354;
  Html2Pdf = 355;
  IPGeolocation = 356;
  Owlbot = 357;
  Cloudmersive = 358;
  Dynalist = 359;
  ExchangeRateAPI = 360;
  HolidayAPI = 361;
  Ipapi = 362;
  Marketstack = 363;
  Nutritionix = 364;
  Swell = 365;
  ClickupPersonalToken = 366;
  Nitro = 367;
  Rev = 368;
  RunRunIt = 369;
  Typeform = 370;
  Mixpanel = 371;
  Tradier = 372;
  Verifier = 373;
  Vouchery = 374;
  Alegra = 375;
  Audd = 376;
  Baremetrics = 377;
  Coinlib = 378;
  ExchangeRatesAPI = 379;
  CurrencyScoop = 380;
  FXMarket = 381;
  CurrencyCloud = 382;
  GetGeoAPI = 383;
  Abstract = 384;
  Billomat = 385;
  Dovico = 386;
  Bitbar = 387;
  Bugsnag = 388;
  AssemblyAI = 389;
  AdafruitIO = 390;
  Apify = 391;
  CoinGecko = 392;
  CryptoCompare = 393;
  Fullstory = 394;
  HelloSign = 395;
  Loyverse = 396;
  NetCore = 397;
  SauceLabs = 398;
  AlienVault = 399;
  Apiflash = 401;
  Coinlayer = 402;
  CurrentsAPI = 403;
  DataGov = 404;
  Enigma = 405;
  FinancialModelingPrep = 406;
  Geocodio = 407;
  HereAPI = 408;
  Macaddress = 409;
  OOPSpam = 410;
  ProtocolsIO = 411;
  ScraperAPI = 412;
  SecurityTrails = 413;
  TomorrowIO = 414;
  WorldCoinIndex = 415;
  FacePlusPlus = 416;
  Voicegain = 417;
  Deepgram = 418;
  VisualCrossing = 419;
  Finnhub = 420;
  Tiingo = 421;
  RingCentral = 422;
  Finage = 423;
  Edamam = 424;
  HypeAuditor = 425;
  Gengo = 426;
  Front = 427;
  Fleetbase = 428;
  Bubble = 429;
  Bannerbear = 430;
  Adzuna = 431;
  BitcoinAverage = 432;
  CommerceJS = 433;
  DetectLanguage = 434;
  FakeJSON = 435;
  Graphhopper = 436;
  Lexigram = 437;
  LinkPreview = 438;
  Numverify = 439;
  ProxyCrawl = 440;
  ZipCodeAPI = 441;
  Cometchat = 442;
  Keygen = 443;
  Mixcloud = 444;
  TatumIO = 445;
  Tmetric = 446;
  Lastfm = 447;
  Browshot = 448;
  JSONbin = 449;
  LocationIQ = 450;
  ScreenshotAPI = 451;
  WeatherStack = 452;
  Amadeus = 453;
  FourSquare = 454;
  Flickr = 455;
  ClickHelp = 456;
  Ambee = 457;
  Api2Cart = 458;
  Hypertrack = 459;
  KakaoTalk = 460;
  RiteKit = 461;
  Shutterstock = 462;
  Text2Data = 463;
  YouNeedABudget = 464;
  Cricket = 465;
  Filestack = 466;
  Gyazo = 467;
  Mavenlink = 468;
  Sheety = 469;
  Sportsmonk = 470;
  Stockdata = 471;
  Unsplash = 472;
  Allsports = 473;
  CalorieNinja = 474;
  WalkScore = 475;
  Strava = 476;
  Cicero = 477;
  IPQuality = 478;
  ParallelDots = 479;
  Roaring = 480;
  Mailsac = 481;
  Whoxy = 482;
  WorldWeather = 483;
  ApiFonica = 484;
  Aylien = 485;
  Geocode = 486;
  IconFinder = 487;
  Ipify = 488;
  LanguageLayer = 489;
  Lob = 490;
  OnWaterIO = 491;
  Pastebin = 492;
  PdfLayer = 493;
  Pixabay = 494;
  ReadMe = 495;
  VatLayer = 496;
  VirusTotal = 497;
  AirVisual = 498;
  Currencyfreaks = 499;
  Duffel = 500;
  FlatIO = 501;
  M3o = 502;
  Mesibo = 503;
  Openuv = 504;
  Snipcart = 505;
  Besttime = 506;
  Happyscribe = 507;
  Humanity = 508;
  Impala = 509;
  Loginradius = 510;
  AutoPilot = 511;
  Bitmex = 512;
  ClustDoc = 513;
  Messari = 514;
  PdfShift = 515;
  Poloniex = 516;
  RestpackHtmlToPdfAPI = 517;
  RestpackScreenshotAPI = 518;
  ShutterstockOAuth = 519;
  SkyBiometry = 520;
  AbuseIPDB = 521;
  AletheiaApi = 522;
  BlitApp = 523;
  Censys = 524;
  Cloverly = 525;
  CountryLayer = 526;
  FileIO = 527;
  FlightApi = 528;
  Geoapify = 529;
  IPinfoDB = 530;
  MediaStack = 531;
  NasdaqDataLink = 532;
  OpenCageData = 533;
  Paymongo = 534;
  PositionStack = 535;
  Rebrandly = 536;
  ScreenshotLayer = 537;
  Stytch = 538;
  Unplugg = 539;
  UPCDatabase = 540;
  UserStack = 541;
  Geocodify = 542;
  Newscatcher = 543;
  Nicereply = 544;
  Partnerstack = 545;
  Route4me = 546;
  Scrapeowl = 547;
  ScrapingDog = 548;
  Streak = 549;
  Veriphone = 550;
  Webscraping = 551;
  Zenscrape = 552;
  Zenserp = 553;
  CoinApi = 554;
  Gitter = 555;
  Host = 556;
  Iexcloud = 557;
  Restpack = 558;
  ScraperBox = 559;
  ScrapingAnt = 560;
  SerpStack = 561;
  SmartyStreets = 562;
  TicketMaster = 563;
  AviationStack = 564;
  BombBomb = 565;
  Commodities = 566;
  Dfuse = 567;
  EdenAI = 568;
  Glassnode = 569;
  Guru = 570;
  Hive = 571;
  Hiveage = 572;
  Kickbox = 573;
  Passbase = 574;
  PostageApp = 575;
  PureStake = 576;
  Qubole = 577;
  CarbonInterface = 578;
  Intrinio = 579;
  QuickMetrics = 580;
  ScrapeStack = 581;
  TechnicalAnalysisApi = 582;
  Urlscan = 583;
  BaseApiIO = 584;
  DailyCO = 585;
  TLy = 586;
  Shortcut = 587;
  Appfollow = 588;
  Thinkific = 589;
  Feedly = 590;
  Stitchdata = 591;
  Fetchrss = 592;
  Signupgenius = 593;
  Signaturit = 594;
  Optimizely = 595;
  OcrSpace = 596;
  WeatherBit = 597;
  BuddyNS = 598;
  ZipAPI = 599;
  ZipBooks = 600;
  Onedesk = 601;
  Bugherd = 602;
  Blazemeter = 603;
  Autodesk = 604;
  Tru = 605;
  UnifyID = 606;
  Trimble = 607;
  Smooch = 608;
  Semaphore = 609;
  Telnyx = 610;
  Signalwire = 611;
  Textmagic = 612;
  Serphouse = 613;
  Planyo = 614;
  Simplybook = 615;
  Vyte = 616;
  Nylas = 617;
  Squareup = 618;
  Dandelion = 619;
  DataFire = 620;
  DeepAI = 621;
  MeaningCloud = 622;
  NeutrinoApi = 623;
  Storecove = 624;
  Shipday = 625;
  Sentiment = 626;
  StreamChatMessaging = 627;
  TeamworkCRM = 628;
  TeamworkDesk = 629;
  TeamworkSpaces = 630;
  TheOddsApi = 631;
  Apacta = 632;
  GetSandbox = 633;
  Happi = 634;
  Oanda = 635;
  FastForex = 636;
  APIMatic = 637;
  VersionEye = 638;
  EagleEyeNetworks = 639;
  ThousandEyes = 640;
  SelectPDF = 641;
  Flightstats = 642;
  ChecIO = 643;
  Manifest = 644;
  ApiScience = 645;
  AppSynergy = 646;
  Caflou = 647;
  Caspio = 648;
  ChecklyHQ = 649;
  CloudElements = 650;
  DronaHQ = 651;
  Enablex = 652;
  Fmfw = 653;
  GoodDay = 654;
  Luno = 655;
  Meistertask = 656;
  Mindmeister = 657;
  PeopleDataLabs = 658;
  ScraperSite = 659;
  Scrapfly = 660;
  SimplyNoted = 661;
  TravelPayouts = 662;
  WebScraper = 663;
  Convier = 664;
  Courier = 665;
  Ditto = 666;
  Findl = 667;
  Lendflow = 668;
  Moderation = 669;
  Opendatasoft = 670;
  Podio = 671;
  Rockset = 672;
  Rownd = 673;
  Shotstack = 674;
  Swiftype = 675;
  Twitter = 676;
  Honey = 677;
  Freshdesk = 678;
  Upwave = 679;
  Fountain = 680;
  Freshbooks = 681;
  Mite = 682;
  Deputy = 683;
  Beebole = 684;
  Cashboard = 685;
  Kanban = 686;
  Worksnaps = 687;
  MyIntervals = 688;
  InvoiceOcean = 689;
  Sherpadesk = 690;
  Mrticktock = 691;
  Chatfule = 692;
  Aeroworkflow = 693;
  Emailoctopus = 694;
  Fusebill = 695;
  Geckoboard = 696;
  Gosquared = 697;
  Moonclerk = 698;
  Paymoapp = 699;
  Mixmax = 700;
  Processst = 701;
  Repairshopr  = 702;
  Goshippo = 703;
  Sigopt = 704;
  Sugester = 705;
  Viewneo = 706; 
  BoostNote = 707;
  CaptainData = 708;
  Checkvist = 709;
  Cliengo = 710;
  Cloze = 711;
  FormIO = 712;
  FormBucket = 713;
  GoCanvas = 714;
  MadKudu = 715;
  NozbeTeams = 716;
  Papyrs = 717;
  SuperNotesAPI = 718;
  Tallyfy = 719;
  ZenkitAPI = 720;
  CloudImage = 721;
  UploadCare = 722;
  Borgbase = 723;
  Pipedream = 724;
  Sirv = 725;
  Diffbot = 726;
  EightxEight = 727;
  Sendoso = 728;
  Printfection = 729;
  Authorize = 730;
  PandaScore = 731;
  Paymo = 732;
  AvazaPersonalAccessToken = 733;
  PlanviewLeanKit = 734;
  Livestorm = 735;
  KuCoin = 736;
  MetaAPI = 737;
  NiceHash = 738;
  CexIO = 739;
  Klipfolio = 740;
  Dynatrace = 741;
  MollieAPIKey = 742;
  MollieAccessToken = 743;
  BasisTheory = 744;
  Nordigen = 745;
  FlagsmithEnvironmentKey = 746;
  FlagsmithToken = 747;
  Mux = 748;
  Column = 749;
  Sendbird = 750;
  SendbirdOrganizationAPI = 751;
  Midise = 752;
  Mockaroo = 753;
  Image4 = 754;
  Pinata = 755;
  BrowserStack = 756;
  CrossBrowserTesting = 757;
  Loadmill = 758;
  TestingBot = 759;
  KnapsackPro = 760;
  Qase = 761;
  Dareboost = 762;
  GTMetrix = 763;
  Holistic = 764;
  Parsers = 765;
  ScrutinizerCi = 766;
  SonarCloud = 767;
  APITemplate = 768;
  ConversionTools = 769;
  CraftMyPDF = 770;
  ExportSDK = 771;
  GlitterlyAPI = 772;
  Hybiscus = 773;
  Miro = 774;
  Statuspage = 775;
  Statuspal = 776;
  Teletype = 777;
  TimeCamp = 778;
  Userflow = 779;
  Wistia = 780;
  SportRadar = 781;
  UptimeRobot = 782;
  Codequiry = 783;
  ExtractorAPI = 784;
  Signable = 785;
  MagicBell = 786;
  Stormboard = 787;
  Apilayer = 788;
  Disqus = 789;
  Woopra = 790;
  Paperform =791;
  Gumroad = 792;
  Paydirtapp = 793;
  Detectify = 794;
  Statuscake = 795;
  Jumpseller = 796;
  LunchMoney = 797;
  Rosette = 798;
  Yelp = 799;
  Atera = 800;
  EcoStruxureIT = 801;
  Aha = 802;
  Parsehub = 803;
  PackageCloud = 804;
  Cloudsmith = 805;
  Flowdash = 806;
  Flowdock = 807;
  Fibery = 808;
  Typetalk = 809;
  VoodooSMS = 810;
  ZulipChat = 811;
  Formcraft = 812;
  Iexapis = 813;
  Reachmail = 814;
  Chartmogul = 815;
  Appointedd = 816;
  Wit = 817;
  RechargePayments = 818;
  Diggernaut = 819;
  MonkeyLearn = 820;
  Duply = 821;
  Postbacks = 822;
  Collect2 = 823;
  ZenRows = 824;
  Zipcodebase = 825;
  Tefter = 826;
  Twist = 827;
  BraintreePayments = 828;
  CloudConvert = 829;
  Grafana = 830;
  ConvertApi = 831;
  Transferwise = 832;
  Bulksms = 833;
  Databox = 834;
  Onesignal = 835;
  Rentman = 836;
  Parseur = 837;
  Docparser = 838;
  Formsite = 839;
  Tickettailor = 840;
  Lemlist = 841;
  Prodpad = 842;
  Formstack = 843;
  Codeclimate = 844;
  Codemagic = 845;
  Vbout = 846;
  Nightfall = 847;
  FlightLabs = 848;
  SpeechTextAI = 849;
  PollsAPI = 850;
  SimFin = 851;
  Scalr = 852;
  Kanbantool = 853;
  Brightlocal = 854;
  Hotwire = 855;
  Instabot = 856;
  Timekit = 857;
  Interseller = 858;
  Mojohelpdesk = 859;
  Createsend = 860;
  Getresponse = 861;
  Dynadot = 862;
  Demio = 863;
  Tokeet = 864;
  Myexperiment = 865;
  Copyscape = 866;
  Besnappy = 867;
  Salesmate = 868;
  Heatmapapi = 869;
  Websitepulse = 870;
  Uclassify = 871;
  Convert = 872;
  PDFmyURL = 873;
  Api2Convert = 874;
  Opsgenie = 875;
  Gemini = 876;
  Honeycomb = 877;
  KalturaAppToken = 878;
  KalturaSession = 879;
  BitGo = 880;
  Optidash = 881;
  Imgix = 882;
  ImageToText = 883;
  Page2Images = 884;
  Quickbase = 885;
  Redbooth = 886;
  Nubela = 887;
  Infobip = 888;
  Uproc = 889;
  Supportbee = 890;
  Aftership = 891;
  Edusign = 892;
  Teamup = 893;
  Workday = 894;
  MongoDB = 895;
  NGC = 896;
  DigitalOceanV2 = 897;
  SQLServer = 898;
  FTP = 899;
  Redis = 900;
  LDAP = 901;
  Shopify = 902;
  RabbitMQ = 903;
  CustomRegex = 904;
  Etherscan = 905;
  Infura = 906;
  Alchemy = 907;
  BlockNative = 908;
  Moralis = 909;
  BscScan = 910;
  CoinMarketCap = 911;
  Percy = 912;
  TinesWebhook = 913;
  Pulumi = 914;
  SupabaseToken = 915;
  NuGetApiKey = 916;
  Aiven = 917;
  Prefect = 918;
  Docusign = 919;
  Couchbase = 920;
<<<<<<< HEAD
  Dockerhub = 921;
=======
  EnvoyApiKey = 921;
  TrufflehogEnterprise = 922;
>>>>>>> be549a72
}

message Result {
  int64 source_id = 2;
  string redacted = 3;
  bool verified = 4;
  string hash = 5;
  map<string, string> extra_data = 6;
  StructuredData structured_data = 7;
  string hash_v2 = 8;
  DecoderType decoder_type = 9;

  // This field should only be populated if the verification process itself failed in a way that provides no information
  // about the verification status of the candidate secret, such as if the verification request timed out.
  string verification_error_message = 10;
}

message StructuredData {
  repeated TlsPrivateKey tls_private_key = 1;
  repeated GitHubSSHKey github_ssh_key = 2;
}

message TlsPrivateKey {
  string certificate_fingerprint = 1;
  string verification_url = 2;
  int64 expiration_timestamp = 3;
}

message GitHubSSHKey {
  string user = 1;
  string public_key_fingerprint = 2;
}<|MERGE_RESOLUTION|>--- conflicted
+++ resolved
@@ -929,12 +929,9 @@
   Prefect = 918;
   Docusign = 919;
   Couchbase = 920;
-<<<<<<< HEAD
   Dockerhub = 921;
-=======
-  EnvoyApiKey = 921;
   TrufflehogEnterprise = 922;
->>>>>>> be549a72
+  EnvoyApiKey = 923;
 }
 
 message Result {
