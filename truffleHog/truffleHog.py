--- conflicted
+++ resolved
@@ -81,11 +81,8 @@
     output = find_strings(args.git_url, args.since_commit, args.max_depth, args.output_json, args.do_regex, do_entropy,
             surpress_output=False, branch=args.branch, repo_path=args.repo_path, path_inclusions=path_inclusions, path_exclusions=path_exclusions)
     project_path = output["project_path"]
-<<<<<<< HEAD
     if os.path.isdir(project_path):
         shutil.rmtree(project_path, onerror=del_rw)
-=======
->>>>>>> 0d6f2dfe
     if args.cleanup:
         clean_up(output)
     if output["foundIssues"]:
