--- conflicted
+++ resolved
@@ -52,18 +52,12 @@
 	}
 
 	s := Source{
-<<<<<<< HEAD
 		conn:        conn,
 		httpClient:  common.SaneHttpClient(),
-		log:         log.WithField("source", "github"),
+		log:         logr.Discard(),
 		repoCache:   newRepoCache(nil, nil),
 		memberCache: map[string]struct{}{},
 		orgCache:    map[string]struct{}{},
-=======
-		conn:       conn,
-		httpClient: common.SaneHttpClient(),
-		log:        logr.Discard(),
->>>>>>> 2315192f
 	}
 
 	installationClient, err := s.enumerateWithApp(ctx, "https://api.github.com", conn.GetGithubApp())
