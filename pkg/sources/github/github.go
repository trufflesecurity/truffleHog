package github

import (
	"fmt"
	"net/http"
	"net/url"
	"os"
	"regexp"
	"runtime"
	"sort"
	"strconv"
	"strings"
	"sync"
	"sync/atomic"
	"time"

	"github.com/bradleyfalzon/ghinstallation/v2"
	"github.com/go-errors/errors"
	gogit "github.com/go-git/go-git/v5"
	"github.com/go-logr/logr"
	"github.com/gobwas/glob"
	"github.com/google/go-github/v42/github"
	"golang.org/x/oauth2"
	"golang.org/x/sync/errgroup"
	"google.golang.org/protobuf/proto"
	"google.golang.org/protobuf/types/known/anypb"

	"github.com/trufflesecurity/trufflehog/v3/pkg/common"
	"github.com/trufflesecurity/trufflehog/v3/pkg/context"
	"github.com/trufflesecurity/trufflehog/v3/pkg/giturl"
	"github.com/trufflesecurity/trufflehog/v3/pkg/pb/credentialspb"
	"github.com/trufflesecurity/trufflehog/v3/pkg/pb/source_metadatapb"
	"github.com/trufflesecurity/trufflehog/v3/pkg/pb/sourcespb"
	"github.com/trufflesecurity/trufflehog/v3/pkg/sanitizer"
	"github.com/trufflesecurity/trufflehog/v3/pkg/sources"
	"github.com/trufflesecurity/trufflehog/v3/pkg/sources/git"
)

const (
	unauthGithubOrgRateLimt = 30
	defaultPagination       = 100
	membersAppPagination    = 500
)

type Source struct {
	name        string
	githubUser  string
	githubToken string
	sourceID    int64
	jobID       int64
	verify      bool
	repos,
	orgs,
	members,
	includeRepos,
	ignoreRepos []string
	git             *git.Git
	scanOptions     *git.ScanOptions
	httpClient      *http.Client
	log             logr.Logger
	conn            *sourcespb.GitHub
	jobPool         *errgroup.Group
	resumeInfoMutex sync.Mutex
	resumeInfoSlice []string
	apiClient       *github.Client
	mu              sync.Mutex
	publicMap       map[string]source_metadatapb.Visibility
	sources.Progress
}

func (s *Source) WithScanOptions(scanOptions *git.ScanOptions) {
	s.scanOptions = scanOptions
}

// Ensure the Source satisfies the interface at compile time
var _ sources.Source = (*Source)(nil)
var endsWithGithub = regexp.MustCompile(`github\.com/?$`)

// Type returns the type of source.
// It is used for matching source types in configuration and job input.
func (s *Source) Type() sourcespb.SourceType {
	return sourcespb.SourceType_SOURCE_TYPE_GITHUB
}

func (s *Source) SourceID() int64 {
	return s.sourceID
}

func (s *Source) JobID() int64 {
	return s.jobID
}

func (s *Source) UserAndToken(ctx context.Context, installationClient *github.Client) (string, string, error) {
	switch cred := s.conn.GetCredential().(type) {
	case *sourcespb.GitHub_Unauthenticated:
		// do nothing
	case *sourcespb.GitHub_GithubApp:
		id, err := strconv.ParseInt(cred.GithubApp.InstallationId, 10, 64)
		if err != nil {
			return "", "", errors.New(err)
		}
		// TODO: Check rate limit for this call.
		token, _, err := installationClient.Apps.CreateInstallationToken(
			ctx, id, &github.InstallationTokenOptions{})
		if err != nil {
			return "", "", errors.WrapPrefix(err, "unable to create installation token", 0)
		}
		return "x-access-token", token.GetToken(), nil // TODO: multiple workers request this, track the TTL
	case *sourcespb.GitHub_Token:
		var (
			ghUser *github.User
			resp   *github.Response
			err    error
		)
		for {
			ghUser, resp, err = s.apiClient.Users.Get(context.TODO(), "")
			if handled := s.handleRateLimit(err, resp); handled {
				continue
			}
			if err != nil {
				return "", "", errors.New(err)
			}
			break
		}
		return ghUser.GetLogin(), cred.Token, nil
	}

	return "", "", errors.New("unhandled credential type for token fetch")
}

// Init returns an initialized GitHub source.
func (s *Source) Init(aCtx context.Context, name string, jobID, sourceID int64, verify bool, connection *anypb.Any, concurrency int) error {
	s.log = aCtx.Logger()

	s.name = name
	s.sourceID = sourceID
	s.jobID = jobID
	s.verify = verify
	s.jobPool = &errgroup.Group{}
	s.jobPool.SetLimit(concurrency)

	s.httpClient = common.RetryableHttpClientTimeout(60)
	s.apiClient = github.NewClient(s.httpClient)

	var conn sourcespb.GitHub
	err := anypb.UnmarshalTo(connection, &conn, proto.UnmarshalOptions{})
	if err != nil {
		return errors.WrapPrefix(err, "error unmarshalling connection", 0)
	}
	s.conn = &conn

	s.repos = s.conn.Repositories
	s.orgs = s.conn.Organizations
	s.includeRepos = s.conn.IncludeRepos
	s.ignoreRepos = s.conn.IgnoreRepos

	// Head or base should only be used with incoming webhooks
	if (len(s.conn.Head) > 0 || len(s.conn.Base) > 0) && len(s.repos) != 1 {
		return fmt.Errorf("cannot specify head or base with multiple repositories")
	}

	s.publicMap = map[string]source_metadatapb.Visibility{}

	s.git = git.NewGit(s.Type(), s.JobID(), s.SourceID(), s.name, s.verify, runtime.NumCPU(),
		func(file, email, commit, timestamp, repository string, line int64) *source_metadatapb.MetaData {
			return &source_metadatapb.MetaData{
				Data: &source_metadatapb.MetaData_Github{
					Github: &source_metadatapb.Github{
						Commit:     sanitizer.UTF8(commit),
						File:       sanitizer.UTF8(file),
						Email:      sanitizer.UTF8(email),
						Repository: sanitizer.UTF8(repository),
						Link:       git.GenerateLink(repository, commit, file),
						Timestamp:  sanitizer.UTF8(timestamp),
						Line:       line,
						Visibility: s.visibilityOf(repository),
					},
				},
			}
		})

	return nil
}

func (s *Source) visibilityOf(repoURL string) (visibility source_metadatapb.Visibility) {
	s.mu.Lock()
	visibility, ok := s.publicMap[repoURL]
	s.mu.Unlock()
	if ok {
		return visibility
	}

	visibility = source_metadatapb.Visibility_public
	defer func() {
		s.mu.Lock()
		s.publicMap[repoURL] = visibility
		s.mu.Unlock()
	}()
	logger := s.log.WithValues("repo", repoURL)
	logger.V(2).Info("Checking public status")
	u, err := url.Parse(repoURL)
	if err != nil {
		logger.Error(err, "Could not parse repository URL.")
		return
	}

	var resp *github.Response
	urlPathParts := strings.Split(u.Path, "/")
	switch len(urlPathParts) {
	case 2:
		// Check if repoURL is a gist.
		var gist *github.Gist
		repoName := urlPathParts[1]
		repoName = strings.TrimSuffix(repoName, ".git")
		for {
			gist, resp, err = s.apiClient.Gists.Get(context.TODO(), repoName)
			if !s.handleRateLimit(err, resp) {
				break
			}
		}
		if err != nil || gist == nil {
			if _, unauthenticated := s.conn.GetCredential().(*sourcespb.GitHub_Unauthenticated); unauthenticated {
				logger.Info("Unauthenticated scans cannot determine if a repository is private.")
				visibility = source_metadatapb.Visibility_private
			}
			logger.Error(err, "Could not get Github repository")
			return
		}
		if !(*gist.Public) {
			visibility = source_metadatapb.Visibility_private
		}
	case 3:
		var repo *github.Repository
		owner := urlPathParts[1]
		repoName := urlPathParts[2]
		repoName = strings.TrimSuffix(repoName, ".git")
		for {
			repo, resp, err = s.apiClient.Repositories.Get(context.TODO(), owner, repoName)
			if !s.handleRateLimit(err, resp) {
				break
			}
		}
		if err != nil || repo == nil {
			logger.Error(err, "Could not get Github repository")
			if _, unauthenticated := s.conn.GetCredential().(*sourcespb.GitHub_Unauthenticated); unauthenticated {
				logger.Info("Unauthenticated scans cannot determine if a repository is private.")
				visibility = source_metadatapb.Visibility_private
			}
			return
		}
		if *repo.Private {
			visibility = source_metadatapb.Visibility_private
		}
	default:
		logger.Error(fmt.Errorf("unexpected number of parts"), "RepoURL should split into 2 or 3 parts",
			"got", len(urlPathParts),
		)
	}
	return
}

func (s *Source) enumerateUnauthenticated(ctx context.Context) {
	s.apiClient = github.NewClient(s.httpClient)
	if len(s.orgs) > unauthGithubOrgRateLimt {
		s.log.Info("You may experience rate limiting when using the unauthenticated GitHub api. Consider using an authenticated scan instead.")
	}

	for _, org := range s.orgs {
		logger := s.log.WithValues("org", org)
		if err := s.addRepos(ctx, org, s.getReposByOrg); err != nil {
			logger.Error(err, "error fetching repos for org or user")
		}
		// We probably don't need to do this, since getting repos by org makes more sense?
		if err := s.addRepos(ctx, org, s.getReposByUser); err != nil {
			logger.Error(err, "error fetching repos for org or user")
		}

		if s.conn.ScanUsers {
			logger.Info("Enumerating unauthenticated does not support scanning organization members")
		}
	}
}

func (s *Source) enumerateWithToken(ctx context.Context, apiEndpoint, token string) error {
	// Needed for clones.
	s.githubToken = token

	// Needed to list repos.
	ts := oauth2.StaticTokenSource(
		&oauth2.Token{AccessToken: token},
	)
	s.httpClient.Transport = &oauth2.Transport{
		Base:   s.httpClient.Transport,
		Source: oauth2.ReuseTokenSource(nil, ts),
	}

	var err error
	// If we're using public Github, make a regular client.
	// Otherwise, make an enterprise client.
	var isGHE bool
	if apiEndpoint == "https://api.github.com" {
		s.apiClient = github.NewClient(s.httpClient)
	} else {
		isGHE = true
		s.apiClient, err = github.NewEnterpriseClient(apiEndpoint, apiEndpoint, s.httpClient)
		if err != nil {
			return errors.New(err)
		}
	}

	// TODO: this should support scanning users too

	specificScope := false

	if len(s.repos) > 0 {
		specificScope = true
	}

	var (
		ghUser *github.User
		resp   *github.Response
	)
	for {
		ghUser, resp, err = s.apiClient.Users.Get(context.TODO(), "")
		if handled := s.handleRateLimit(err, resp); handled {
			continue
		}
		if err != nil {
			return errors.New(err)
		}
		break
	}

	if len(s.orgs) > 0 {
		specificScope = true
		for _, org := range s.orgs {
			logger := s.log.WithValues("org", org)
			if err := s.addRepos(ctx, org, s.getReposByOrg); err != nil {
				logger.Error(err, "error fetching repos for org")
			}

			if s.conn.ScanUsers {
				err := s.addMembersByOrg(ctx, org)
				if err != nil {
					logger.Error(err, "Unable to add members by org")
					continue
				}
			}
		}
	}

	// If no scope was provided, enumerate them.
	if !specificScope {
		if err := s.addRepos(ctx, ghUser.GetLogin(), s.getReposByUser); err != nil {
			s.log.Error(err, "error fetching repos by user")
		}

		if isGHE {
			s.addAllVisibleOrgs(ctx)
		} else {
			// Scan for orgs is default with a token. GitHub App enumerates the repositories
			// that were assigned to it in GitHub App settings.
			s.addOrgsByUser(ctx, ghUser.GetLogin())
		}

		for _, org := range s.orgs {
			logger := s.log.WithValues("org", org)
			if err := s.addRepos(ctx, org, s.getReposByOrg); err != nil {
				logger.Error(err, "error fetching repos by org")
			}

			if err := s.addRepos(ctx, ghUser.GetLogin(), s.getReposByUser); err != nil {
				logger.Error(err, "error fetching repos for user", "user", ghUser.GetLogin())
			}

			// TODO: Test it actually works to list org gists like this.
			if err := s.addGistsByUser(ctx, org); err != nil {
				logger.Error(err, "error fetching gists by org")
			}

			if s.conn.ScanUsers {
				err := s.addMembersByOrg(ctx, org)
				if err != nil {
					logger.Error(err, "Unable to add members by org for org")
					continue
				}
			}
		}

		// If we enabled ScanUsers above, we've already added the gists for the current user and users from the orgs.
		// So if we don't have ScanUsers enabled, add the user gists as normal.
		if err := s.addGistsByUser(ctx, ghUser.GetLogin()); err != nil {
			s.log.Error(err, "error fetching gists", "user", ghUser.GetLogin())
		}
	}

	if s.conn.ScanUsers {
		s.log.Info("Adding repos", "members", len(s.members), "orgs", len(s.orgs))
		s.addReposForMembers(ctx)
		return nil
	}

	return nil
}

func (s *Source) enumerateWithApp(ctx context.Context, apiEndpoint string, app *credentialspb.GitHubApp) (installationClient *github.Client, err error) {
	installationID, err := strconv.ParseInt(app.InstallationId, 10, 64)
	if err != nil {
		return nil, errors.New(err)
	}

	appID, err := strconv.ParseInt(app.AppId, 10, 64)
	if err != nil {
		return nil, errors.New(err)
	}

	// This client is used for most APIs.
	itr, err := ghinstallation.New(
		s.httpClient.Transport,
		appID,
		installationID,
		[]byte(app.PrivateKey))
	if err != nil {
		return nil, errors.New(err)
	}
	itr.BaseURL = apiEndpoint
	s.apiClient, err = github.NewEnterpriseClient(apiEndpoint, apiEndpoint, &http.Client{Transport: itr})
	if err != nil {
		return nil, errors.New(err)
	}

	// This client is required to create installation tokens for cloning.
	// Otherwise, the required JWT is not in the request for the token :/
	appItr, err := ghinstallation.NewAppsTransport(
		s.httpClient.Transport,
		appID,
		[]byte(app.PrivateKey))
	if err != nil {
		return nil, errors.New(err)
	}
	appItr.BaseURL = apiEndpoint
	installationClient, err = github.NewEnterpriseClient(apiEndpoint, apiEndpoint, &http.Client{Transport: appItr})
	if err != nil {
		return nil, errors.New(err)
	}

	// If no repos were provided, enumerate them.
	if len(s.repos) == 0 {
		if err = s.addReposByApp(ctx); err != nil {
			return nil, err
		}

		// Check if we need to find user repos.
		if s.conn.ScanUsers {
			err := s.addMembersByApp(ctx, installationClient)
			if err != nil {
				return nil, err
			}
			s.log.Info("Scanning repos", "org_members", len(s.members))
			for _, member := range s.members {
				logger := s.log.WithValues("member", member)
				if err = s.addGistsByUser(ctx, member); err != nil {
					logger.Error(err, "error fetching gists by user")
				}
				if err := s.addRepos(ctx, member, s.getReposByUser); err != nil {
					logger.Error(err, "error fetching repos by user")
				}
			}
		}
	}

	return installationClient, nil
}

// Chunks emits chunks of bytes over a channel.
func (s *Source) Chunks(ctx context.Context, chunksChan chan *sources.Chunk) error {
	apiEndpoint := s.conn.Endpoint
	if len(apiEndpoint) == 0 || endsWithGithub.MatchString(apiEndpoint) {
		apiEndpoint = "https://api.github.com"
	}

	var installationClient *github.Client
	var err error

	switch cred := s.conn.GetCredential().(type) {
	case *sourcespb.GitHub_Unauthenticated:
		s.enumerateUnauthenticated(ctx)
	case *sourcespb.GitHub_Token:
		if err = s.enumerateWithToken(ctx, apiEndpoint, cred.Token); err != nil {
			return err
		}
	case *sourcespb.GitHub_GithubApp:
		if installationClient, err = s.enumerateWithApp(ctx, apiEndpoint, cred.GithubApp); err != nil {
			return err
		}
	default:
		// TODO: move this error to Init
		return errors.Errorf("Invalid configuration given for source. Name: %s, Type: %s", s.name, s.Type())
	}

	s.normalizeRepos(ctx)

	// We must sort the repos so we can resume later if necessary.
	sort.Strings(s.repos)

	for _, err := range s.scan(ctx, installationClient, chunksChan) {
		s.log.Error(err, "error scanning repository")
	}

	return nil
}

func (s *Source) scan(ctx context.Context, installationClient *github.Client, chunksChan chan *sources.Chunk) []error {
	var scanned uint64

	s.log.V(2).Info("Found repos to scan", "count", len(s.repos))

	// If there is resume information available, limit this scan to only the repos that still need scanning.
	reposToScan, progressIndexOffset := sources.FilterReposToResume(s.repos, s.GetProgress().EncodedResumeInfo)
	s.repos = reposToScan

	var scanErrs []error
	for i, repoURL := range s.repos {
		i, repoURL := i, repoURL
		s.jobPool.Go(func() error {
			if common.IsDone(ctx) {
				return nil
			}

			// TODO: set progress complete is being called concurrently with i
			s.setProgressCompleteWithRepo(i, progressIndexOffset, repoURL)
			// Ensure the repo is removed from the resume info after being scanned.
			defer func(s *Source, repoURL string) {
				s.resumeInfoMutex.Lock()
				defer s.resumeInfoMutex.Unlock()
				s.resumeInfoSlice = sources.RemoveRepoFromResumeInfo(s.resumeInfoSlice, repoURL)
			}(s, repoURL)

			if !strings.HasSuffix(repoURL, ".git") {
				scanErrs = append(scanErrs, fmt.Errorf("repo %s does not end in .git", repoURL))
				return nil
			}

			logger := s.log.WithValues("repo", repoURL)
			logger.V(2).Info(fmt.Sprintf("attempting to clone repo %d/%d", i+1, len(s.repos)))
			var path string
			var repo *gogit.Repository
			var err error

			path, repo, err = s.cloneRepo(ctx, repoURL, installationClient)
			if err != nil {
				scanErrs = append(scanErrs, err)
			}

			defer os.RemoveAll(path)
			if err != nil {
				return nil
			}

<<<<<<< HEAD
			if err = s.git.ScanRepo(ctx, repo, path, s.scanOptions, chunksChan); err != nil {
				log.WithError(err).Errorf("unable to scan repo, continuing")
=======
			if err = s.git.ScanRepo(ctx, repo, path, scanOptions, chunksChan); err != nil {
				logger.Error(err, "unable to scan repo, continuing")
>>>>>>> 26c455d3
				return nil
			}
			atomic.AddUint64(&scanned, 1)
			logger.V(2).Info(fmt.Sprintf("scanned %d/%d repos", scanned, len(s.repos)))

			return nil
		})
	}

	_ = s.jobPool.Wait()
	if len(scanErrs) == 0 {
		s.SetProgressComplete(len(s.repos), len(s.repos), "Completed Github scan", "")
	}

	return scanErrs
}

func (s *Source) cloneRepo(ctx context.Context, repoURL string, installationClient *github.Client) (string, *gogit.Repository, error) {
	var path string
	var repo *gogit.Repository
	var err error

	switch s.conn.GetCredential().(type) {
	case *sourcespb.GitHub_Unauthenticated:
		path, repo, err = git.CloneRepoUsingUnauthenticated(ctx, repoURL)
		if err != nil {
			return "", nil, fmt.Errorf("error cloning repo %s: %w", repoURL, err)
		}

	case *sourcespb.GitHub_GithubApp:
		s.githubUser, s.githubToken, err = s.UserAndToken(ctx, installationClient)
		if err != nil {
			return "", nil, fmt.Errorf("error getting token for repo %s: %w", repoURL, err)
		}

		path, repo, err = git.CloneRepoUsingToken(ctx, s.githubToken, repoURL, s.githubUser)
		if err != nil {
			return "", nil, fmt.Errorf("error cloning repo %s: %w", repoURL, err)
		}

	case *sourcespb.GitHub_Token:
		// We never refresh user provided tokens, so if we already have them, we never need to try and fetch them again.
		if s.githubUser == "" || s.githubToken == "" {
			s.githubUser, s.githubToken, err = s.UserAndToken(ctx, installationClient)
			if err != nil {
				return "", nil, fmt.Errorf("error getting token for repo %s: %w", repoURL, err)
			}
		}
		path, repo, err = git.CloneRepoUsingToken(ctx, s.githubToken, repoURL, s.githubUser)
		if err != nil {
			return "", nil, fmt.Errorf("error cloning repo %s: %w", repoURL, err)
		}
	}
	return path, repo, nil
}

// handleRateLimit returns true if a rate limit was handled
// Unauthenticated access to most github endpoints has a rate limit of 60 requests per hour.
// This will likely only be exhausted if many users/orgs are scanned without auth
func (s *Source) handleRateLimit(errIn error, res *github.Response) bool {
	limit, ok := errIn.(*github.RateLimitError)
	if !ok {
		return false
	}

	if res != nil {
		knownWait := true
		remaining, err := strconv.Atoi(res.Header.Get("x-ratelimit-remaining"))
		if err != nil {
			knownWait = false
		}
		resetTime, err := strconv.Atoi(res.Header.Get("x-ratelimit-reset"))
		if err != nil || resetTime == 0 {
			knownWait = false
		}

		if knownWait && remaining == 0 {
			waitTime := int64(resetTime) - time.Now().Unix()
			if waitTime > 0 {
				duration := time.Duration(waitTime+1) * time.Second
				s.log.V(2).Info("rate limited", "resumeTime", time.Now().Add(duration).String())
				time.Sleep(duration)
				return true
			}
		}
	}

	s.log.V(2).Info("handling rate limit (5 minutes retry)", "retry-after", limit.Message)
	time.Sleep(time.Minute * 5)
	return true
}

func (s *Source) getReposByOrg(ctx context.Context, org string) ([]string, error) {
	logger := s.log.WithValues("org", org)

	var repos []string
	opts := &github.RepositoryListByOrgOptions{
		ListOptions: github.ListOptions{
			PerPage: defaultPagination,
		},
	}

	var numRepos, numForks int
	for {
		someRepos, res, err := s.apiClient.Repositories.ListByOrg(ctx, org, opts)
		if err == nil {
			res.Body.Close()
		}
		if handled := s.handleRateLimit(err, res); handled {
			continue
		}
		if err != nil {
			return nil, fmt.Errorf("could not list repos for org %s: %w", org, err)
		}
		if len(someRepos) == 0 || res == nil {
			break
		}

		logger.V(2).Info("Listed repos", "page", opts.Page, "last_page", res.LastPage)
		for _, r := range someRepos {
			if s.ignoreRepo(r.GetFullName()) {
				continue
			}
			if !s.includeRepo(r.GetFullName()) {
				continue
			}

			numRepos++
			if r.GetFork() {
				numForks++
				if !s.conn.IncludeForks {
					continue
				}
			}
			repos = append(repos, r.GetCloneURL())
		}
		if res.NextPage == 0 {
			break
		}
		opts.Page = res.NextPage
	}
	logger.V(2).Info("found repos", "total", numRepos, "forks", numForks)
	return repos, nil
}

func (s *Source) addRepos(ctx context.Context, entity string, getRepos func(context.Context, string) ([]string, error)) error {
	repos, err := getRepos(ctx, entity)
	if err != nil {
		return err
	}
	// Add the repos to the set of repos.
	for _, repo := range repos {
		common.AddStringSliceItem(repo, &s.repos)
	}
	return nil
}

func (s *Source) getReposByUser(ctx context.Context, user string) ([]string, error) {
	var repos []string
	opts := &github.RepositoryListOptions{
		ListOptions: github.ListOptions{
			PerPage: 50,
		},
	}

	logger := s.log.WithValues("user", user)
	for {
		someRepos, res, err := s.apiClient.Repositories.List(ctx, user, opts)
		if err == nil {
			res.Body.Close()
		}
		if handled := s.handleRateLimit(err, res); handled {
			continue
		}
		if err != nil {
			return nil, fmt.Errorf("could not list repos for user %s: %w", user, err)
		}
		if res == nil {
			break
		}

		logger.V(2).Info("Listed repos", "page", opts.Page, "last_page", res.LastPage)
		for _, r := range someRepos {
			if s.ignoreRepo(r.GetFullName()) {
				continue
			}
			if !s.includeRepo(r.GetFullName()) {
				continue
			}

			if r.GetFork() && !s.conn.IncludeForks {
				continue
			}
			repos = append(repos, r.GetCloneURL())
		}
		if res.NextPage == 0 {
			break
		}
		opts.Page = res.NextPage
	}
	return repos, nil
}

func (s *Source) includeRepo(r string) bool {
	if len(s.includeRepos) == 0 {
		return true
	}

	logger := s.log.WithValues("repo", r)
	for _, include := range s.includeRepos {
		g, err := glob.Compile(include)
		if err != nil {
			logger.V(2).Info("invalid glob", "glob", include, "error", err)
			continue
		}
		if g.Match(r) {
			logger.V(2).Info("including repo")
			return true
		}
	}
	return false
}

func (s *Source) ignoreRepo(r string) bool {
	logger := s.log.WithValues("repo", r)
	for _, ignore := range s.ignoreRepos {
		g, err := glob.Compile(ignore)
		if err != nil {
			logger.V(2).Info("invalid glob", "glob", ignore, "error", err)
			continue
		}
		if g.Match(r) {
			logger.V(2).Info("ignoring repo")
			return true
		}
	}
	return false
}

func (s *Source) getGistsByUser(ctx context.Context, user string) ([]string, error) {
	var gistURLs []string
	gistOpts := &github.GistListOptions{}
	logger := s.log.WithValues("user", user)
	for {
		gists, res, err := s.apiClient.Gists.List(ctx, user, gistOpts)
		if err == nil {
			res.Body.Close()
		}
		if handled := s.handleRateLimit(err, res); handled {
			continue
		}
		if err != nil {
			return nil, fmt.Errorf("could not list gists for user %s: %w", user, err)
		}
		for _, gist := range gists {
			gistURLs = append(gistURLs, gist.GetGitPullURL())
		}
		if res == nil || res.NextPage == 0 {
			break
		}
		logger.V(2).Info("Listed gists", "page", gistOpts.Page, "last_page", res.LastPage)
		gistOpts.Page = res.NextPage
	}
	return gistURLs, nil
}

func (s *Source) addGistsByUser(ctx context.Context, user string) error {
	gists, err := s.getGistsByUser(ctx, user)
	if err != nil {
		return err
	}
	// add the gists to the set of repos
	for _, gist := range gists {
		common.AddStringSliceItem(gist, &s.repos)
	}
	return nil
}

func (s *Source) addMembersByApp(ctx context.Context, installationClient *github.Client) error {
	opts := &github.ListOptions{
		PerPage: membersAppPagination,
	}

	// TODO: Check rate limit for this call.
	installs, _, err := installationClient.Apps.ListInstallations(ctx, opts)
	if err != nil {
		return fmt.Errorf("could not enumerate installed orgs: %w", err)
	}

	for _, org := range installs {
		if org.Account.GetType() != "Organization" {
			continue
		}
		if err := s.addMembersByOrg(ctx, *org.Account.Login); err != nil {
			return err
		}
	}

	return nil
}

func (s *Source) addReposByApp(ctx context.Context) error {
	// Authenticated enumeration of repos
	opts := &github.ListOptions{
		PerPage: defaultPagination,
	}
	for {
		someRepos, res, err := s.apiClient.Apps.ListRepos(ctx, opts)
		if err == nil {
			res.Body.Close()
		}
		if handled := s.handleRateLimit(err, res); handled {
			continue
		}
		if err != nil {
			return errors.WrapPrefix(err, "unable to list repositories", 0)
		}
		if res == nil {
			break
		}
		s.log.V(2).Info("Listed repos for app", "page", opts.Page, "last_page", res.LastPage)
		for _, r := range someRepos.Repositories {
			if r.GetFork() && !s.conn.IncludeForks {
				continue
			}
			common.AddStringSliceItem(r.GetCloneURL(), &s.repos)
			s.log.V(2).Info("Enumerated repo", "repo", r.GetCloneURL())
		}
		if res.NextPage == 0 {
			break
		}
		opts.Page = res.NextPage
	}
	return nil
}

func (s *Source) addAllVisibleOrgs(ctx context.Context) {
	s.log.V(2).Info("enumerating all visible organizations on GHE")
	// Enumeration on this endpoint does not use pages it uses a since ID.
	// The endpoint will return organizations with an ID greater than the given since ID.
	// Empty org response is our cue to break the enumeration loop.
	orgOpts := &github.OrganizationsListOptions{
		Since: 0,
		ListOptions: github.ListOptions{
			PerPage: defaultPagination,
		},
	}
	for {
		orgs, resp, err := s.apiClient.Organizations.ListAll(ctx, orgOpts)
		if err == nil {
			resp.Body.Close()
		}
		if handled := s.handleRateLimit(err, resp); handled {
			continue
		}
		if err != nil {
			s.log.Error(err, "Could not list all organizations")
			return
		}
		if len(orgs) == 0 {
			break
		}
		lastOrgID := *orgs[len(orgs)-1].ID
		s.log.V(2).Info(fmt.Sprintf("listed organization IDs %d through %d", orgOpts.Since, lastOrgID))
		orgOpts.Since = lastOrgID

		for _, org := range orgs {
			var name string
			if org.Name != nil {
				name = *org.Name
			} else if org.Login != nil {
				name = *org.Login
			} else {
				continue
			}
			s.log.V(2).Info("adding organization for repository enumeration", "id", org.ID, "org", name)
			common.AddStringSliceItem(name, &s.orgs)
		}
	}
}

func (s *Source) addOrgsByUser(ctx context.Context, user string) {
	orgOpts := &github.ListOptions{
		PerPage: defaultPagination,
	}
	logger := s.log.WithValues("user", user)
	for {
		orgs, resp, err := s.apiClient.Organizations.List(ctx, "", orgOpts)
		if err == nil {
			resp.Body.Close()
		}
		if handled := s.handleRateLimit(err, resp); handled {
			continue
		}
		if err != nil {
			logger.Error(err, "Could not list organizations")
			return
		}
		if resp == nil {
			break
		}
		logger.V(2).Info("Listed orgs", "page", orgOpts.Page, "last_page", resp.LastPage)
		for _, org := range orgs {
			var name string
			if org.Login != nil {
				name = *org.Login
			} else {
				continue
			}
			common.AddStringSliceItem(name, &s.orgs)
		}
		if resp.NextPage == 0 {
			break
		}
		orgOpts.Page = resp.NextPage
	}
}

func (s *Source) addMembersByOrg(ctx context.Context, org string) error {
	opts := &github.ListMembersOptions{
		PublicOnly: false,
		ListOptions: github.ListOptions{
			PerPage: membersAppPagination,
		},
	}

	logger := s.log.WithValues("org", org)
	for {
		members, res, err := s.apiClient.Organizations.ListMembers(ctx, org, opts)
		if err == nil {
			defer res.Body.Close()
		}
		if handled := s.handleRateLimit(err, res); handled {
			continue
		}
		if err != nil || len(members) == 0 {
			return errors.New("Could not list organization members: account may not have access to list organization members")
		}
		if res == nil {
			break
		}
		logger.V(2).Info("Listed members", "page", opts.Page, "last_page", res.LastPage)
		for _, m := range members {
			usr := m.Login
			if usr == nil || *usr == "" {
				continue
			}
			common.AddStringSliceItem(*usr, &s.members)
		}
		if res.NextPage == 0 {
			break
		}
		opts.Page = res.NextPage
	}

	return nil
}

func (s *Source) addReposForMembers(ctx context.Context) {
	s.log.Info("Fetching repos from members", "members", len(s.members))
	for _, member := range s.members {
		if err := s.addGistsByUser(ctx, member); err != nil {
			s.log.Info("Unable to fetch gists by user", "user", member, "error", err)
		}
		if err := s.addRepos(ctx, member, s.getReposByUser); err != nil {
			s.log.Info("Unable to fetch repos by user", "user", member, "error", err)
		}
	}
}

func (s *Source) normalizeRepos(ctx context.Context) {
	// TODO: Add check/fix for repos that are missing scheme
	normalizedRepos := map[string]struct{}{}
	for _, repo := range s.repos {
		// If there's a '/', assume it's a URL and try to normalize it.
		if strings.ContainsRune(repo, '/') {
			repoNormalized, err := giturl.NormalizeGithubRepo(repo)
			if err != nil {
				s.log.Info("Repo not in expected format", "repo", repo, "error", err)
				continue
			}
			normalizedRepos[repoNormalized] = struct{}{}
			continue
		}
		// Otherwise, assume it's a user and enumerate repositories and gists.
		if repos, err := s.getReposByUser(ctx, repo); err == nil {
			for _, repo := range repos {
				normalizedRepos[repo] = struct{}{}
			}
		}
		if gists, err := s.getGistsByUser(ctx, repo); err == nil {
			for _, gist := range gists {
				normalizedRepos[gist] = struct{}{}
			}
		}
	}

	// Replace s.repos.
	s.repos = s.repos[:0]
	for key := range normalizedRepos {
		s.repos = append(s.repos, key)
	}
}

// setProgressCompleteWithRepo calls the s.SetProgressComplete after safely setting up the encoded resume info string.
func (s *Source) setProgressCompleteWithRepo(index int, offset int, repoURL string) {
	s.resumeInfoMutex.Lock()
	defer s.resumeInfoMutex.Unlock()

	// Add the repoURL to the resume info slice.
	s.resumeInfoSlice = append(s.resumeInfoSlice, repoURL)
	sort.Strings(s.resumeInfoSlice)

	// Make the resume info string from the slice.
	encodedResumeInfo := sources.EncodeResumeInfo(s.resumeInfoSlice)

	s.SetProgressComplete(index+offset, len(s.repos)+offset, fmt.Sprintf("Repo: %s", repoURL), encodedResumeInfo)
}<|MERGE_RESOLUTION|>--- conflicted
+++ resolved
@@ -557,13 +557,8 @@
 				return nil
 			}
 
-<<<<<<< HEAD
 			if err = s.git.ScanRepo(ctx, repo, path, s.scanOptions, chunksChan); err != nil {
-				log.WithError(err).Errorf("unable to scan repo, continuing")
-=======
-			if err = s.git.ScanRepo(ctx, repo, path, scanOptions, chunksChan); err != nil {
 				logger.Error(err, "unable to scan repo, continuing")
->>>>>>> 26c455d3
 				return nil
 			}
 			atomic.AddUint64(&scanned, 1)
