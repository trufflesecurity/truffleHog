package github

import (
	"errors"
	"fmt"
	"net/http"
	"net/url"
	"os"
	"regexp"
	"sort"
	"strconv"
	"strings"
	"sync"
	"sync/atomic"
	"time"

	"golang.org/x/exp/rand"
	"golang.org/x/oauth2"

	"github.com/bradleyfalzon/ghinstallation/v2"
	"github.com/go-logr/logr"
	"github.com/gobwas/glob"
	"github.com/google/go-github/v62/github"
	"golang.org/x/sync/errgroup"
	"google.golang.org/protobuf/proto"
	"google.golang.org/protobuf/types/known/anypb"

	"github.com/trufflesecurity/trufflehog/v3/pkg/cache"
	"github.com/trufflesecurity/trufflehog/v3/pkg/cache/memory"
	"github.com/trufflesecurity/trufflehog/v3/pkg/common"
	"github.com/trufflesecurity/trufflehog/v3/pkg/context"
	"github.com/trufflesecurity/trufflehog/v3/pkg/giturl"
	"github.com/trufflesecurity/trufflehog/v3/pkg/pb/credentialspb"
	"github.com/trufflesecurity/trufflehog/v3/pkg/pb/source_metadatapb"
	"github.com/trufflesecurity/trufflehog/v3/pkg/pb/sourcespb"
	"github.com/trufflesecurity/trufflehog/v3/pkg/sanitizer"
	"github.com/trufflesecurity/trufflehog/v3/pkg/sources"
	"github.com/trufflesecurity/trufflehog/v3/pkg/sources/git"
)

const (
	SourceType = sourcespb.SourceType_SOURCE_TYPE_GITHUB

	unauthGithubOrgRateLimt = 30
	defaultPagination       = 100
	membersAppPagination    = 500
)

type Source struct {
	name string

	// Protects the user and token.
	userMu      sync.Mutex
	githubUser  string
	githubToken string

	sourceID          sources.SourceID
	jobID             sources.JobID
	verify            bool
	orgsCache         cache.Cache
	memberCache       map[string]struct{}
	repos             []string
	filteredRepoCache *filteredRepoCache
	repoInfoCache     repoInfoCache
	totalRepoSize     int // total size of all repos in kb

	useCustomContentWriter bool
	git                    *git.Git

	scanOptMu   sync.Mutex // protects the scanOptions
	scanOptions *git.ScanOptions

	httpClient      *http.Client
	log             logr.Logger
	conn            *sourcespb.GitHub
	jobPool         *errgroup.Group
	resumeInfoMutex sync.Mutex
	resumeInfoSlice []string
	apiClient       *github.Client
	apiEndpoint     string

	includePRComments    bool
	includeIssueComments bool
	includeGistComments  bool

	sources.Progress
	sources.CommonSourceUnitUnmarshaller

	unitReporter  sources.UnitReporter
	chunkReporter sources.ChunkReporter
}

// WithCustomContentWriter sets the useCustomContentWriter flag on the source.
func (s *Source) WithCustomContentWriter() { s.useCustomContentWriter = true }

func (s *Source) WithScanOptions(scanOptions *git.ScanOptions) {
	s.scanOptions = scanOptions
}

func (s *Source) setScanOptions(base, head string) {
	s.scanOptMu.Lock()
	defer s.scanOptMu.Unlock()
	s.scanOptions.BaseHash = base
	s.scanOptions.HeadHash = head
}

// Ensure the Source satisfies the interfaces at compile time
var _ sources.Source = (*Source)(nil)
var _ sources.SourceUnitUnmarshaller = (*Source)(nil)
var _ sources.SourceUnitEnumChunker = (*Source)(nil)

var endsWithGithub = regexp.MustCompile(`github\.com/?$`)

// Type returns the type of source.
// It is used for matching source types in configuration and job input.
func (s *Source) Type() sourcespb.SourceType {
	return SourceType
}

func (s *Source) SourceID() sources.SourceID {
	return s.sourceID
}

func (s *Source) JobID() sources.JobID {
	return s.jobID
}

// filteredRepoCache is a wrapper around cache.Cache that filters out repos
// based on include and exclude globs.
type filteredRepoCache struct {
	cache.Cache
	include, exclude []glob.Glob
}

func (s *Source) newFilteredRepoCache(c cache.Cache, include, exclude []string) *filteredRepoCache {
	includeGlobs := make([]glob.Glob, 0, len(include))
	excludeGlobs := make([]glob.Glob, 0, len(exclude))
	for _, ig := range include {
		g, err := glob.Compile(ig)
		if err != nil {
			s.log.V(1).Info("invalid include glob", "include_value", ig, "err", err)
			continue
		}
		includeGlobs = append(includeGlobs, g)
	}
	for _, eg := range exclude {
		g, err := glob.Compile(eg)
		if err != nil {
			s.log.V(1).Info("invalid exclude glob", "exclude_value", eg, "err", err)
			continue
		}
		excludeGlobs = append(excludeGlobs, g)
	}
	return &filteredRepoCache{Cache: c, include: includeGlobs, exclude: excludeGlobs}
}

// Set overrides the cache.Cache Set method to filter out repos based on
// include and exclude globs.
func (c *filteredRepoCache) Set(key, val string) {
	if c.ignoreRepo(key) {
		return
	}
	if !c.includeRepo(key) {
		return
	}
	c.Cache.Set(key, val)
}

func (c *filteredRepoCache) ignoreRepo(s string) bool {
	for _, g := range c.exclude {
		if g.Match(s) {
			return true
		}
	}
	return false
}

func (c *filteredRepoCache) includeRepo(s string) bool {
	if len(c.include) == 0 {
		return true
	}

	for _, g := range c.include {
		if g.Match(s) {
			return true
		}
	}
	return false
}

// Init returns an initialized GitHub source.
func (s *Source) Init(aCtx context.Context, name string, jobID sources.JobID, sourceID sources.SourceID, verify bool, connection *anypb.Any, concurrency int) error {
	err := git.CmdCheck()
	if err != nil {
		return err
	}

	s.log = aCtx.Logger()

	s.name = name
	s.sourceID = sourceID
	s.jobID = jobID
	s.verify = verify
	s.jobPool = &errgroup.Group{}
	s.jobPool.SetLimit(concurrency)

	var conn sourcespb.GitHub
	err = anypb.UnmarshalTo(connection, &conn, proto.UnmarshalOptions{})
	if err != nil {
		return fmt.Errorf("error unmarshalling connection: %w", err)
	}
	s.conn = &conn

	s.httpClient = common.RetryableHTTPClientTimeout(60)
	s.apiClient = github.NewClient(s.httpClient)

	s.apiEndpoint = s.conn.Endpoint
	if len(s.apiEndpoint) == 0 || endsWithGithub.MatchString(s.apiEndpoint) {
		s.apiEndpoint = cloudEndpoint
	}

	s.orgsCache = memory.New()
	for _, org := range s.conn.Organizations {
		s.orgsCache.Set(org, org)
	}
	s.memberCache = make(map[string]struct{})

	s.filteredRepoCache = s.newFilteredRepoCache(memory.New(),
		append(s.conn.GetRepositories(), s.conn.GetIncludeRepos()...),
		s.conn.GetIgnoreRepos(),
	)
	s.repos = s.conn.Repositories
	for _, repo := range s.repos {
		r, err := s.normalizeRepo(repo)
		if err != nil {
			aCtx.Logger().Error(err, "invalid repository", "repo", repo)
			continue
		}
		s.filteredRepoCache.Set(repo, r)
	}
	s.repoInfoCache = newRepoInfoCache()

	s.includeIssueComments = s.conn.IncludeIssueComments
	s.includePRComments = s.conn.IncludePullRequestComments
	s.includeGistComments = s.conn.IncludeGistComments

	apiEndpoint := s.conn.Endpoint
	if len(apiEndpoint) == 0 || endsWithGithub.MatchString(apiEndpoint) {
		apiEndpoint = cloudEndpoint
	}

	// Head or base should only be used with incoming webhooks
	if (len(s.conn.Head) > 0 || len(s.conn.Base) > 0) && len(s.repos) != 1 {
		return fmt.Errorf("cannot specify head or base with multiple repositories")
	}

	cfg := &git.Config{
		SourceName:   s.name,
		JobID:        s.jobID,
		SourceID:     s.sourceID,
		SourceType:   s.Type(),
		Verify:       s.verify,
		SkipBinaries: conn.GetSkipBinaries(),
		SkipArchives: conn.GetSkipArchives(),
		Concurrency:  concurrency,
		SourceMetadataFunc: func(file, email, commit, timestamp, repository string, line int64) *source_metadatapb.MetaData {
			return &source_metadatapb.MetaData{
				Data: &source_metadatapb.MetaData_Github{
					Github: &source_metadatapb.Github{
						Commit:     sanitizer.UTF8(commit),
						File:       sanitizer.UTF8(file),
						Email:      sanitizer.UTF8(email),
						Repository: sanitizer.UTF8(repository),
						Link:       giturl.GenerateLink(repository, commit, file, line),
						Timestamp:  sanitizer.UTF8(timestamp),
						Line:       line,
						Visibility: s.visibilityOf(aCtx, repository),
					},
				},
			}
		},
		UseCustomContentWriter: s.useCustomContentWriter,
	}
	s.git = git.NewGit(cfg)

	return nil
}

// Validate is used by enterprise CLI to validate the Github config file.
func (s *Source) Validate(ctx context.Context) []error {
	var (
		errs     []error
		ghClient *github.Client
		err      error
	)
	apiEndpoint := s.conn.Endpoint

	switch cred := s.conn.GetCredential().(type) {
	case *sourcespb.GitHub_BasicAuth:
		s.httpClient.Transport = &github.BasicAuthTransport{
			Username: cred.BasicAuth.Username,
			Password: cred.BasicAuth.Password,
		}
		ghClient, err = createGitHubClient(s.httpClient, apiEndpoint)
		if err != nil {
			errs = append(errs, fmt.Errorf("error creating GitHub client: %+v", err))
		}
	case *sourcespb.GitHub_Unauthenticated:
		ghClient, err = createGitHubClient(s.httpClient, apiEndpoint)
		if err != nil {
			errs = append(errs, fmt.Errorf("error creating GitHub client: %+v", err))
		}
	case *sourcespb.GitHub_Token:
		s.githubToken = cred.Token

		ts := oauth2.StaticTokenSource(
			&oauth2.Token{AccessToken: s.githubToken},
		)
		s.httpClient.Transport = &oauth2.Transport{
			Base:   s.httpClient.Transport,
			Source: oauth2.ReuseTokenSource(nil, ts),
		}

		ghClient, err = createGitHubClient(s.httpClient, apiEndpoint)
		if err != nil {
			errs = append(errs, fmt.Errorf("error creating GitHub client: %+v", err))
		}
	default:
		errs = append(errs, fmt.Errorf("Invalid configuration given for source. Name: %s, Type: %s", s.name, s.Type()))
	}

	// Run a simple query to check if the client is actually valid
	if ghClient != nil {
		err = checkGitHubConnection(ctx, ghClient)
		if err != nil {
			errs = append(errs, err)
		}
	}

	return errs
}

func checkGitHubConnection(ctx context.Context, client *github.Client) error {
	_, _, err := client.Users.Get(ctx, "")
	return err
}

func (s *Source) visibilityOf(ctx context.Context, repoURL string) source_metadatapb.Visibility {
	// It isn't possible to get the visibility of a wiki.
	// We must use the visibility of the corresponding repository.
	if strings.HasSuffix(repoURL, ".wiki.git") {
		repoURL = strings.TrimSuffix(repoURL, ".wiki.git") + ".git"
	}

	repoInfo, ok := s.repoInfoCache.get(repoURL)
	if !ok {
		// This should never happen.
		err := fmt.Errorf("no repoInfo for URL: %s", repoURL)
		ctx.Logger().Error(err, "failed to get repository visibility")
		return source_metadatapb.Visibility_unknown
	}

	return repoInfo.visibility
}

const cloudEndpoint = "https://api.github.com"

// Chunks emits chunks of bytes over a channel.
func (s *Source) Chunks(ctx context.Context, chunksChan chan *sources.Chunk, targets ...sources.ChunkingTarget) error {
	// If targets are provided, we're only scanning the data in those targets.
	// Otherwise, we're scanning all data.
	// This allows us to only scan the commit where a vulnerability was found.
	if len(targets) > 0 {
		return s.scanTargets(ctx, targets, chunksChan)
	}

	// Reset consumption and rate limit metrics on each run.
	githubNumRateLimitEncountered.WithLabelValues(s.name).Set(0)
	githubSecondsSpentRateLimited.WithLabelValues(s.name).Set(0)
	githubReposScanned.WithLabelValues(s.name).Set(0)

	installationClient, err := s.enumerate(ctx, s.apiEndpoint)
	if err != nil {
		return err
	}

	return s.scan(ctx, installationClient, chunksChan)
}

func (s *Source) Enumerate(ctx context.Context, reporter sources.UnitReporter) error {
	s.unitReporter = reporter

	fmt.Println("WE ENUMERATE")

	_, err := s.enumerate(ctx, s.apiEndpoint)
	return err
}

func (s *Source) ChunkUnit(ctx context.Context, unit sources.SourceUnit, reporter sources.ChunkReporter) error {
	repoURL, _ := unit.SourceUnitID()

	if !strings.HasSuffix(repoURL, ".git") {
		return fmt.Errorf("repo %s does not end in .git", repoURL)
	}

	// Scan the repository
	repoInfo, ok := s.repoInfoCache.get(repoURL)
	if !ok {
		// This should never happen.
		err := fmt.Errorf("no repoInfo for URL: %s", repoURL)
		s.log.Error(err, "failed to scan repository")
		return nil
	}
	repoCtx := context.WithValues(ctx, "repo", repoURL)

	_, err := s.cloneAndScanRepoWithReporter(repoCtx, nil, repoURL, repoInfo, reporter)
	return err
}

func (s *Source) enumerate(ctx context.Context, apiEndpoint string) (*github.Client, error) {
	var (
		installationClient *github.Client
		err                error
	)

	switch cred := s.conn.GetCredential().(type) {
	case *sourcespb.GitHub_BasicAuth:
		if err = s.enumerateBasicAuth(ctx, apiEndpoint, cred.BasicAuth); err != nil {
			return nil, err
		}
	case *sourcespb.GitHub_Unauthenticated:
		s.enumerateUnauthenticated(ctx, apiEndpoint)
	case *sourcespb.GitHub_Token:
		if err = s.enumerateWithToken(ctx, apiEndpoint, cred.Token); err != nil {
			return nil, err
		}
	case *sourcespb.GitHub_GithubApp:
		if installationClient, err = s.enumerateWithApp(ctx, apiEndpoint, cred.GithubApp); err != nil {
			return nil, err
		}
	default:
		// TODO: move this error to Init
		return nil, fmt.Errorf("Invalid configuration given for source. Name: %s, Type: %s", s.name, s.Type())
	}

	s.repos = make([]string, 0, s.filteredRepoCache.Count())

RepoLoop:
	for _, repo := range s.filteredRepoCache.Values() {
		repoCtx := context.WithValue(ctx, "repo", repo)

		r, ok := repo.(string)
		if !ok {
			repoCtx.Logger().Error(fmt.Errorf("type assertion failed"), "Unexpected value in cache")
			continue
		}

		// Ensure that |s.repoInfoCache| contains an entry for |repo|.
		// This compensates for differences in enumeration logic between `--org` and `--repo`.
		// See: https://github.com/trufflesecurity/trufflehog/pull/2379#discussion_r1487454788
		if _, ok := s.repoInfoCache.get(r); !ok {
			repoCtx.Logger().V(2).Info("Caching repository info")

			_, urlParts, err := getRepoURLParts(r)
			if err != nil {
				repoCtx.Logger().Error(err, "Failed to parse repository URL")
				continue
			}

			if isGistUrl(urlParts) {
				// Cache gist info.
				for {
					gistID := extractGistID(urlParts)
					gist, _, err := s.apiClient.Gists.Get(repoCtx, gistID)
					// Normalize the URL to the Gist's pull URL.
					// See https://github.com/trufflesecurity/trufflehog/pull/2625#issuecomment-2025507937
					r = gist.GetGitPullURL()
					if s.handleRateLimit(err) {
						continue
					}
					if err != nil {
						repoCtx.Logger().Error(err, "Failed to fetch gist")
						continue RepoLoop
					}
					s.cacheGistInfo(gist)
					break
				}
			} else {
				// Cache repository info.
				for {
					ghRepo, _, err := s.apiClient.Repositories.Get(repoCtx, urlParts[1], urlParts[2])
					if s.handleRateLimit(err) {
						continue
					}
					if err != nil {
						repoCtx.Logger().Error(err, "Failed to fetch repository")
						continue RepoLoop
					}
					s.cacheRepoInfo(ghRepo)
					break
				}
			}
		}
		s.repos = append(s.repos, r)
	}
	githubReposEnumerated.WithLabelValues(s.name).Set(float64(len(s.repos)))
	s.log.Info("Completed enumeration", "num_repos", len(s.repos), "num_orgs", s.orgsCache.Count(), "num_members", len(s.memberCache))

	// We must sort the repos so we can resume later if necessary.
	sort.Strings(s.repos)
	return installationClient, nil
}

func (s *Source) enumerateBasicAuth(ctx context.Context, apiEndpoint string, basicAuth *credentialspb.BasicAuth) error {
	s.httpClient.Transport = &github.BasicAuthTransport{
		Username: basicAuth.Username,
		Password: basicAuth.Password,
	}
	ghClient, err := createGitHubClient(s.httpClient, apiEndpoint)
	if err != nil {
		s.log.Error(err, "error creating GitHub client")
	}
	s.apiClient = ghClient

	for _, org := range s.orgsCache.Keys() {
		orgCtx := context.WithValue(ctx, "account", org)
		userType, err := s.getReposByOrgOrUser(ctx, org)
		if err != nil {
			orgCtx.Logger().Error(err, "error fetching repos for org or user")
			continue
		}

		if userType == organization && s.conn.ScanUsers {
			if err := s.addMembersByOrg(ctx, org); err != nil {
				orgCtx.Logger().Error(err, "Unable to add members by org")
			}
		}
	}

	return nil
}

func (s *Source) enumerateUnauthenticated(ctx context.Context, apiEndpoint string) {
	ghClient, err := createGitHubClient(s.httpClient, apiEndpoint)
	if err != nil {
		s.log.Error(err, "error creating GitHub client")
	}
	s.apiClient = ghClient
	if s.orgsCache.Count() > unauthGithubOrgRateLimt {
		s.log.Info("You may experience rate limiting when using the unauthenticated GitHub api. Consider using an authenticated scan instead.")
	}

	for _, org := range s.orgsCache.Keys() {
		orgCtx := context.WithValue(ctx, "account", org)
		userType, err := s.getReposByOrgOrUser(ctx, org)
		if err != nil {
			orgCtx.Logger().Error(err, "error fetching repos for org or user")
			continue
		}

		if userType == organization && s.conn.ScanUsers {
			orgCtx.Logger().Info("WARNING: Enumerating unauthenticated does not support scanning organization members (--include-members)")
		}
	}
}

func (s *Source) enumerateWithToken(ctx context.Context, apiEndpoint, token string) error {
	// Needed for clones.
	s.githubToken = token

	// Needed to list repos.
	ts := oauth2.StaticTokenSource(
		&oauth2.Token{AccessToken: token},
	)
	s.httpClient.Transport = &oauth2.Transport{
		Base:   s.httpClient.Transport,
		Source: oauth2.ReuseTokenSource(nil, ts),
	}

	// If we're using public GitHub, make a regular client.
	// Otherwise, make an enterprise client.
	ghClient, err := createGitHubClient(s.httpClient, apiEndpoint)
	if err != nil {
		s.log.Error(err, "error creating GitHub client")
	}
	s.apiClient = ghClient

	// TODO: this should support scanning users too

	specificScope := false

	if len(s.repos) > 0 {
		specificScope = true
	}

	var (
		ghUser *github.User
	)

	ctx.Logger().V(1).Info("Enumerating with token", "endpoint", apiEndpoint)
	for {
		ghUser, _, err = s.apiClient.Users.Get(ctx, "")
		if s.handleRateLimit(err) {
			continue
		}
		if err != nil {
			return fmt.Errorf("error getting user: %w", err)
		}
		break
	}

	if s.orgsCache.Count() > 0 {
		specificScope = true
		for _, org := range s.orgsCache.Keys() {
<<<<<<< HEAD
			org := org
			s.jobPool.Go(func() error {
				logger := s.log.WithValues("org", org)
				if err := s.getReposByOrg(ctx, org); err != nil {
					logger.Error(err, "error fetching repos for org")
				}

				if s.conn.ScanUsers {
					err := s.addMembersByOrg(ctx, org)
					if err != nil {
						logger.Error(err, "Unable to add members by org")
						return nil
					}
=======
			orgCtx := context.WithValue(ctx, "account", org)
			userType, err := s.getReposByOrgOrUser(ctx, org)
			if err != nil {
				orgCtx.Logger().Error(err, "error fetching repos for org or user")
				continue
			}

			if userType == organization && s.conn.ScanUsers {
				if err := s.addMembersByOrg(ctx, org); err != nil {
					orgCtx.Logger().Error(err, "Unable to add members by org")
>>>>>>> e53f5bd5
				}

				return nil
			})
		}

		_ = s.jobPool.Wait()
	}

	// If no scope was provided, enumerate them.
	if !specificScope {
		if err := s.getReposByUser(ctx, ghUser.GetLogin()); err != nil {
			s.log.Error(err, "error fetching repos by user")
		}

		isGHE := !strings.EqualFold(apiEndpoint, cloudEndpoint)
		if isGHE {
			s.addAllVisibleOrgs(ctx)
		} else {
			// Scan for orgs is default with a token. GitHub App enumerates the repositories
			// that were assigned to it in GitHub App settings.
			s.addOrgsByUser(ctx, ghUser.GetLogin())
		}

		for _, org := range s.orgsCache.Keys() {
<<<<<<< HEAD
			org := org
			s.jobPool.Go(func() error {
				logger := s.log.WithValues("org", org)
				if err := s.getReposByOrg(ctx, org); err != nil {
					logger.Error(err, "error fetching repos by org")
				}

				if err := s.getReposByUser(ctx, ghUser.GetLogin()); err != nil {
					logger.Error(err, "error fetching repos by user")
				}

				if s.conn.ScanUsers {
					if err := s.addMembersByOrg(ctx, org); err != nil {
						logger.Error(err, "Unable to add members by org")
						return nil
					}
=======
			orgCtx := context.WithValue(ctx, "account", org)
			userType, err := s.getReposByOrgOrUser(ctx, org)
			if err != nil {
				orgCtx.Logger().Error(err, "error fetching repos for org or user")
				continue
			}

			if userType == organization && s.conn.ScanUsers {
				if err := s.addMembersByOrg(ctx, org); err != nil {
					orgCtx.Logger().Error(err, "Unable to add members by org for org")
>>>>>>> e53f5bd5
				}

				return nil
			})
		}

<<<<<<< HEAD
		_ = s.jobPool.Wait()
=======
		if err := s.getReposByUser(ctx, ghUser.GetLogin()); err != nil {
			s.log.Error(err, "error fetching repos for the current user", "user", ghUser.GetLogin())
		}
>>>>>>> e53f5bd5

		// If we enabled ScanUsers above, we've already added the gists for the current user and users from the orgs.
		// So if we don't have ScanUsers enabled, add the user gists as normal.
		if err := s.addUserGistsToCache(ctx, ghUser.GetLogin()); err != nil {
			s.log.Error(err, "error fetching gists for the current user", "user", ghUser.GetLogin())
		}

		return nil
	}

	if s.conn.ScanUsers {
		s.log.Info("Adding repos", "orgs", s.orgsCache.Count(), "members", len(s.memberCache))
		s.addReposForMembers(ctx)
		return nil
	}

	return nil
}

func (s *Source) enumerateWithApp(ctx context.Context, apiEndpoint string, app *credentialspb.GitHubApp) (installationClient *github.Client, err error) {
	installationID, err := strconv.ParseInt(app.InstallationId, 10, 64)
	if err != nil {
		return nil, err
	}

	appID, err := strconv.ParseInt(app.AppId, 10, 64)
	if err != nil {
		return nil, err
	}

	// This client is required to create installation tokens for cloning.
	// Otherwise, the required JWT is not in the request for the token :/
	// This client uses the source's original HTTP transport, so make sure
	// to build it before modifying that transport (such as is done during
	// the creation of the other API client below).
	appItr, err := ghinstallation.NewAppsTransport(
		s.httpClient.Transport,
		appID,
		[]byte(app.PrivateKey))
	if err != nil {
		return nil, err
	}
	appItr.BaseURL = apiEndpoint

	// Does this need to be separate from |s.httpClient|?
	instHTTPClient := common.RetryableHTTPClientTimeout(60)
	instHTTPClient.Transport = appItr
	installationClient, err = github.NewClient(instHTTPClient).WithEnterpriseURLs(apiEndpoint, apiEndpoint)
	if err != nil {
		return nil, err
	}

	// This client is used for most APIs.
	itr, err := ghinstallation.New(
		s.httpClient.Transport,
		appID,
		installationID,
		[]byte(app.PrivateKey))
	if err != nil {
		return nil, err
	}
	itr.BaseURL = apiEndpoint

	s.httpClient.Transport = itr
	s.apiClient, err = github.NewClient(s.httpClient).WithEnterpriseURLs(apiEndpoint, apiEndpoint)
	if err != nil {
		return nil, err
	}

	// If no repos were provided, enumerate them.
	if len(s.repos) == 0 {
		if err = s.getReposByApp(ctx); err != nil {
			return nil, err
		}

		// Check if we need to find user repos.
		if s.conn.ScanUsers {
			err := s.addMembersByApp(ctx, installationClient)
			if err != nil {
				return nil, err
			}
			s.log.Info("Scanning repos", "org_members", len(s.memberCache))
			for member := range s.memberCache {
				logger := s.log.WithValues("member", member)
				if err := s.addUserGistsToCache(ctx, member); err != nil {
					logger.Error(err, "error fetching gists by user")
				}
				if err := s.getReposByUser(ctx, member); err != nil {
					logger.Error(err, "error fetching repos by user")
				}
			}
		}
	}

	return installationClient, nil
}

func createGitHubClient(httpClient *http.Client, apiEndpoint string) (*github.Client, error) {
	// If we're using public GitHub, make a regular client.
	// Otherwise, make an enterprise client.
	if strings.EqualFold(apiEndpoint, cloudEndpoint) {
		return github.NewClient(httpClient), nil
	}

	return github.NewClient(httpClient).WithEnterpriseURLs(apiEndpoint, apiEndpoint)
}

func (s *Source) scan(ctx context.Context, installationClient *github.Client, chunksChan chan *sources.Chunk) error {
	var scannedCount uint64 = 1

	s.log.V(2).Info("Found repos to scan", "count", len(s.repos))

	// If there is resume information available, limit this scan to only the repos that still need scanning.
	reposToScan, progressIndexOffset := sources.FilterReposToResume(s.repos, s.GetProgress().EncodedResumeInfo)
	s.repos = reposToScan

	scanErrs := sources.NewScanErrors()
	// Setup scan options if it wasn't provided.
	if s.scanOptions == nil {
		s.scanOptions = &git.ScanOptions{}
	}

	for i, repoURL := range s.repos {
		i, repoURL := i, repoURL
		s.jobPool.Go(func() error {
			if common.IsDone(ctx) {
				return nil
			}

			// TODO: set progress complete is being called concurrently with i
			s.setProgressCompleteWithRepo(i, progressIndexOffset, repoURL)
			// Ensure the repo is removed from the resume info after being scanned.
			defer func(s *Source, repoURL string) {
				s.resumeInfoMutex.Lock()
				defer s.resumeInfoMutex.Unlock()
				s.resumeInfoSlice = sources.RemoveRepoFromResumeInfo(s.resumeInfoSlice, repoURL)
			}(s, repoURL)

			if !strings.HasSuffix(repoURL, ".git") {
				scanErrs.Add(fmt.Errorf("repo %s does not end in .git", repoURL))
				return nil
			}

			// Scan the repository
			repoInfo, ok := s.repoInfoCache.get(repoURL)
			if !ok {
				// This should never happen.
				err := fmt.Errorf("no repoInfo for URL: %s", repoURL)
				s.log.Error(err, "failed to scan repository")
				return nil
			}
			repoCtx := context.WithValues(ctx, "repo", repoURL)
			duration, err := s.cloneAndScanRepo(repoCtx, installationClient, repoURL, repoInfo, chunksChan)
			if err != nil {
				scanErrs.Add(err)
				return nil
			}

			// Scan the wiki, if enabled, and the repo has one.
			if s.conn.IncludeWikis && repoInfo.hasWiki && s.wikiIsReachable(ctx, repoURL) {
				wikiURL := strings.TrimSuffix(repoURL, ".git") + ".wiki.git"
				wikiCtx := context.WithValue(ctx, "repo", wikiURL)

				_, err := s.cloneAndScanRepo(wikiCtx, installationClient, wikiURL, repoInfo, chunksChan)
				if err != nil {
					scanErrs.Add(fmt.Errorf("error scanning wiki: %s", wikiURL))
					// Don't return, it still might be possible to scan comments.
				}
			}

			// Scan comments, if enabled.
			if s.includeGistComments || s.includeIssueComments || s.includePRComments {
				if err = s.scanComments(repoCtx, repoURL, repoInfo, chunksChan); err != nil {
					scanErrs.Add(fmt.Errorf("error scanning comments in repo %s: %w", repoURL, err))
					return nil
				}
			}

			repoCtx.Logger().V(2).Info(fmt.Sprintf("scanned %d/%d repos", scannedCount, len(s.repos)), "duration_seconds", duration)
			githubReposScanned.WithLabelValues(s.name).Inc()
			atomic.AddUint64(&scannedCount, 1)
			return nil
		})
	}

	_ = s.jobPool.Wait()
	if scanErrs.Count() > 0 {
		s.log.V(0).Info("failed to scan some repositories", "error_count", scanErrs.Count(), "errors", scanErrs.String())
	}
	s.SetProgressComplete(len(s.repos), len(s.repos), "Completed GitHub scan", "")

	return nil
}

func (s *Source) cloneAndScanRepo(ctx context.Context, client *github.Client, repoURL string, repoInfo repoInfo, chunksChan chan *sources.Chunk) (time.Duration, error) {
	var duration time.Duration

	ctx.Logger().V(2).Info("attempting to clone repo")
	path, repo, err := s.cloneRepo(ctx, repoURL, client)
	if err != nil {
		return duration, fmt.Errorf("error cloning repo %s: %w", repoURL, err)
	}
	defer os.RemoveAll(path)

	// TODO: Can this be set once or does it need to be set on every iteration? Is |s.scanOptions| set every clone?
	s.setScanOptions(s.conn.Base, s.conn.Head)

	// Repo size is not collected for wikis.
	var logger logr.Logger
	if !strings.HasSuffix(repoURL, ".wiki.git") && repoInfo.size > 0 {
		logger = ctx.Logger().WithValues("repo_size_kb", repoInfo.size)
	} else {
		logger = ctx.Logger()
	}
	logger.V(2).Info("scanning repo")

	start := time.Now()
	if err = s.git.ScanRepo(ctx, repo, path, s.scanOptions, sources.ChanReporter{Ch: chunksChan}); err != nil {
		return duration, fmt.Errorf("error scanning repo %s: %w", repoURL, err)
	}
	duration = time.Since(start)
	return duration, nil
}

func (s *Source) cloneAndScanRepoWithReporter(ctx context.Context, client *github.Client, repoURL string, repoInfo repoInfo, reporter sources.ChunkReporter) (time.Duration, error) {
	var duration time.Duration

	ctx.Logger().V(2).Info("attempting to clone repo")
	path, repo, err := s.cloneRepo(ctx, repoURL, client)
	if err != nil {
		return duration, fmt.Errorf("error cloning repo %s: %w", repoURL, err)
	}
	defer os.RemoveAll(path)

	// TODO: Can this be set once or does it need to be set on every iteration? Is |s.scanOptions| set every clone?
	s.setScanOptions(s.conn.Base, s.conn.Head)

	// Repo size is not collected for wikis.
	var logger logr.Logger
	if !strings.HasSuffix(repoURL, ".wiki.git") && repoInfo.size > 0 {
		logger = ctx.Logger().WithValues("repo_size_kb", repoInfo.size)
	} else {
		logger = ctx.Logger()
	}
	logger.V(2).Info("scanning repo")

	start := time.Now()
	if err = s.git.ScanRepo(ctx, repo, path, s.scanOptions, reporter); err != nil {
		return duration, fmt.Errorf("error scanning repo %s: %w", repoURL, err)
	}
	duration = time.Since(start)
	return duration, nil
}

var (
	rateLimitMu         sync.RWMutex
	rateLimitResumeTime time.Time
)

// handleRateLimit returns true if a rate limit was handled
//
// Unauthenticated users have a rate limit of 60 requests per hour.
// Authenticated users have a rate limit of 5,000 requests per hour,
// however, certain actions are subject to a stricter "secondary" limit.
// https://docs.github.com/en/rest/overview/rate-limits-for-the-rest-api
func (s *Source) handleRateLimit(errIn error) bool {
	if errIn == nil {
		return false
	}

	rateLimitMu.RLock()
	resumeTime := rateLimitResumeTime
	rateLimitMu.RUnlock()

	var retryAfter time.Duration
	if resumeTime.IsZero() || time.Now().After(resumeTime) {
		rateLimitMu.Lock()

		var (
			now = time.Now()

			// GitHub has both primary (RateLimit) and secondary (AbuseRateLimit) errors.
			limitType  string
			rateLimit  *github.RateLimitError
			abuseLimit *github.AbuseRateLimitError
		)
		if errors.As(errIn, &rateLimit) {
			limitType = "primary"
			rate := rateLimit.Rate
			if rate.Remaining == 0 { // TODO: Will we ever receive a |RateLimitError| when remaining > 0?
				retryAfter = rate.Reset.Sub(now)
			}
		} else if errors.As(errIn, &abuseLimit) {
			limitType = "secondary"
			retryAfter = abuseLimit.GetRetryAfter()
		} else {
			rateLimitMu.Unlock()
			return false
		}

		jitter := time.Duration(rand.Intn(10)+1) * time.Second
		if retryAfter > 0 {
			retryAfter = retryAfter + jitter
			rateLimitResumeTime = now.Add(retryAfter)
			s.log.V(0).Info(fmt.Sprintf("exceeded %s rate limit", limitType), "retry_after", retryAfter.String(), "resume_time", rateLimitResumeTime.Format(time.RFC3339))
		} else {
			retryAfter = (5 * time.Minute) + jitter
			rateLimitResumeTime = now.Add(retryAfter)
			// TODO: Use exponential backoff instead of static retry time.
			s.log.V(0).Error(errIn, "unexpected rate limit error", "retry_after", retryAfter.String(), "resume_time", rateLimitResumeTime.Format(time.RFC3339))
		}

		rateLimitMu.Unlock()
	} else {
		retryAfter = time.Until(resumeTime)
	}

	githubNumRateLimitEncountered.WithLabelValues(s.name).Inc()
	time.Sleep(retryAfter)
	githubSecondsSpentRateLimited.WithLabelValues(s.name).Add(retryAfter.Seconds())
	return true
}

func (s *Source) addReposForMembers(ctx context.Context) {
	s.log.Info("Fetching repos from members", "members", len(s.memberCache))
	for member := range s.memberCache {
		if err := s.addUserGistsToCache(ctx, member); err != nil {
			s.log.Info("Unable to fetch gists by user", "user", member, "error", err)
		}
		if err := s.getReposByUser(ctx, member); err != nil {
			s.log.Info("Unable to fetch repos by user", "user", member, "error", err)
		}
	}
}

// addUserGistsToCache collects all the gist urls for a given user,
// and adds them to the filteredRepoCache.
func (s *Source) addUserGistsToCache(ctx context.Context, user string) error {
	gistOpts := &github.GistListOptions{}
	logger := s.log.WithValues("user", user)
	for {
		gists, res, err := s.apiClient.Gists.List(ctx, user, gistOpts)
		if s.handleRateLimit(err) {
			continue
		}
		if err != nil {
			return fmt.Errorf("could not list gists for user %s: %w", user, err)
		}

		for _, gist := range gists {
			s.filteredRepoCache.Set(gist.GetID(), gist.GetGitPullURL())
			s.cacheGistInfo(gist)
		}

		if res == nil || res.NextPage == 0 {
			break
		}
		logger.V(2).Info("Listed gists", "page", gistOpts.Page, "last_page", res.LastPage)
		gistOpts.Page = res.NextPage
	}
	return nil
}

func (s *Source) addMembersByApp(ctx context.Context, installationClient *github.Client) error {
	opts := &github.ListOptions{
		PerPage: membersAppPagination,
	}

	// TODO: Check rate limit for this call.
	installs, _, err := installationClient.Apps.ListInstallations(ctx, opts)
	if err != nil {
		return fmt.Errorf("could not enumerate installed orgs: %w", err)
	}

	for _, org := range installs {
		if org.Account.GetType() != "Organization" {
			continue
		}
		if err := s.addMembersByOrg(ctx, *org.Account.Login); err != nil {
			return err
		}
	}

	return nil
}

func (s *Source) addAllVisibleOrgs(ctx context.Context) {
	s.log.V(2).Info("enumerating all visible organizations on GHE")
	// Enumeration on this endpoint does not use pages it uses a since ID.
	// The endpoint will return organizations with an ID greater than the given since ID.
	// Empty org response is our cue to break the enumeration loop.
	orgOpts := &github.OrganizationsListOptions{
		Since: 0,
		ListOptions: github.ListOptions{
			PerPage: defaultPagination,
		},
	}
	for {
		orgs, _, err := s.apiClient.Organizations.ListAll(ctx, orgOpts)
		if s.handleRateLimit(err) {
			continue
		}
		if err != nil {
			s.log.Error(err, "could not list all organizations")
			return
		}

		if len(orgs) == 0 {
			break
		}

		lastOrgID := *orgs[len(orgs)-1].ID
		s.log.V(2).Info(fmt.Sprintf("listed organization IDs %d through %d", orgOpts.Since, lastOrgID))
		orgOpts.Since = lastOrgID

		for _, org := range orgs {
			var name string
			switch {
			case org.Name != nil:
				name = *org.Name
			case org.Login != nil:
				name = *org.Login
			default:
				continue
			}
			s.orgsCache.Set(name, name)
			s.log.V(2).Info("adding organization for repository enumeration", "id", org.ID, "name", name)
		}
	}
}

func (s *Source) addOrgsByUser(ctx context.Context, user string) {
	orgOpts := &github.ListOptions{
		PerPage: defaultPagination,
	}
	logger := s.log.WithValues("user", user)
	for {
		orgs, resp, err := s.apiClient.Organizations.List(ctx, "", orgOpts)
		if s.handleRateLimit(err) {
			continue
		}
		if err != nil {
			logger.Error(err, "Could not list organizations")
			return
		}

		logger.V(2).Info("Listed orgs", "page", orgOpts.Page, "last_page", resp.LastPage)
		for _, org := range orgs {
			if org.Login == nil {
				continue
			}
			s.orgsCache.Set(*org.Login, *org.Login)
		}
		if resp.NextPage == 0 {
			break
		}
		orgOpts.Page = resp.NextPage
	}
}

func (s *Source) addMembersByOrg(ctx context.Context, org string) error {
	opts := &github.ListMembersOptions{
		PublicOnly: false,
		ListOptions: github.ListOptions{
			PerPage: membersAppPagination,
		},
	}

	logger := s.log.WithValues("org", org)
	for {
		members, res, err := s.apiClient.Organizations.ListMembers(ctx, org, opts)
		if s.handleRateLimit(err) {
			continue
		}
		if err != nil || len(members) == 0 {
			return fmt.Errorf("could not list organization members: account may not have access to list organization members %w", err)
		}

		logger.V(2).Info("Listed members", "page", opts.Page, "last_page", res.LastPage)
		for _, m := range members {
			usr := m.Login
			if usr == nil || *usr == "" {
				continue
			}
			if _, ok := s.memberCache[*usr]; !ok {
				s.memberCache[*usr] = struct{}{}
			}
		}
		if res.NextPage == 0 {
			break
		}
		opts.Page = res.NextPage
	}

	return nil
}

// setProgressCompleteWithRepo calls the s.SetProgressComplete after safely setting up the encoded resume info string.
func (s *Source) setProgressCompleteWithRepo(index int, offset int, repoURL string) {
	s.resumeInfoMutex.Lock()
	defer s.resumeInfoMutex.Unlock()

	// Add the repoURL to the resume info slice.
	s.resumeInfoSlice = append(s.resumeInfoSlice, repoURL)
	sort.Strings(s.resumeInfoSlice)

	// Make the resume info string from the slice.
	encodedResumeInfo := sources.EncodeResumeInfo(s.resumeInfoSlice)

	s.SetProgressComplete(index+offset, len(s.repos)+offset, fmt.Sprintf("Repo: %s", repoURL), encodedResumeInfo)
}

func (s *Source) scanComments(ctx context.Context, repoPath string, repoInfo repoInfo, chunksChan chan *sources.Chunk) error {
	urlString, urlParts, err := getRepoURLParts(repoPath)
	if err != nil {
		return err
	}

	if s.includeGistComments && isGistUrl(urlParts) {
		return s.processGistComments(ctx, urlString, urlParts, repoInfo, chunksChan)
	} else if s.includeIssueComments || s.includePRComments {
		return s.processRepoComments(ctx, repoInfo, chunksChan)
	}
	return nil
}

// trimURLAndSplit removes extraneous information from the |url| and splits it into segments.
// This is typically 3 segments: host, owner, and name/ID; however, Gists have some edge cases.
//
// Examples:
// - "https://github.com/trufflesecurity/trufflehog" => ["github.com", "trufflesecurity", "trufflehog"]
// - "https://gist.github.com/nat/5fdbb7f945d121f197fb074578e53948" => ["gist.github.com", "nat", "5fdbb7f945d121f197fb074578e53948"]
// - "https://gist.github.com/ff0e5e8dc8ec22f7a25ddfc3492d3451.git" => ["gist.github.com", "ff0e5e8dc8ec22f7a25ddfc3492d3451"]
// - "https://github.company.org/gist/nat/5fdbb7f945d121f197fb074578e53948.git" => ["github.company.org", "gist", "nat", "5fdbb7f945d121f197fb074578e53948"]
func getRepoURLParts(repoURLString string) (string, []string, error) {
	// Support ssh and https URLs.
	repoURL, err := git.GitURLParse(repoURLString)
	if err != nil {
		return "", nil, err
	}

	// Remove the user information.
	// e.g., `git@github.com` -> `github.com`
	if repoURL.User != nil {
		repoURL.User = nil
	}

	urlString := repoURL.String()
	trimmedURL := strings.TrimPrefix(urlString, repoURL.Scheme+"://")
	trimmedURL = strings.TrimSuffix(trimmedURL, ".git")
	urlParts := strings.Split(trimmedURL, "/")

	// Validate
	switch len(urlParts) {
	case 2:
		// gist.github.com/<gist_id>
		if !strings.EqualFold(urlParts[0], "gist.github.com") {
			err = fmt.Errorf("failed to parse repository or gist URL (%s): 2 path segments are only expected if the host is 'gist.github.com' ('gist.github.com', '<gist_id>')", urlString)
		}
	case 3:
		// github.com/<user>/repo>
		// gist.github.com/<user>/<gist_id>
		// github.company.org/<user>/repo>
		// github.company.org/gist/<gist_id>
	case 4:
		// github.company.org/gist/<user/<id>
		if !strings.EqualFold(urlParts[1], "gist") || (strings.EqualFold(urlParts[0], "github.com") && strings.EqualFold(urlParts[1], "gist")) {
			err = fmt.Errorf("failed to parse repository or gist URL (%s): 4 path segments are only expected if the host isn't 'github.com' and the path starts with 'gist' ('github.example.com', 'gist', '<owner>', '<gist_id>')", urlString)
		}
	default:
		err = fmt.Errorf("invalid repository or gist URL (%s): length of URL segments should be between 2 and 4, not %d (%v)", urlString, len(urlParts), urlParts)
	}

	if err != nil {
		return "", nil, err
	}
	return urlString, urlParts, nil
}

const initialPage = 1 // page to start listing from

func (s *Source) processGistComments(ctx context.Context, gistURL string, urlParts []string, repoInfo repoInfo, chunksChan chan *sources.Chunk) error {
	ctx.Logger().V(2).Info("Scanning GitHub Gist comments")

	// GitHub Gist URL.
	gistID := extractGistID(urlParts)

	options := &github.ListOptions{
		PerPage: defaultPagination,
		Page:    initialPage,
	}
	for {
		comments, _, err := s.apiClient.Gists.ListComments(ctx, gistID, options)
		if s.handleRateLimit(err) {
			continue
		}
		if err != nil {
			return err
		}

		if err = s.chunkGistComments(ctx, gistURL, repoInfo, comments, chunksChan); err != nil {
			return err
		}

		options.Page++
		if len(comments) < options.PerPage {
			break
		}
	}
	return nil
}

func extractGistID(urlParts []string) string {
	return urlParts[len(urlParts)-1]
}

func isGistUrl(urlParts []string) bool {
	return strings.EqualFold(urlParts[0], "gist.github.com") || (len(urlParts) == 4 && strings.EqualFold(urlParts[1], "gist"))
}

func (s *Source) chunkGistComments(ctx context.Context, gistURL string, gistInfo repoInfo, comments []*github.GistComment, chunksChan chan *sources.Chunk) error {
	for _, comment := range comments {
		// Create chunk and send it to the channel.
		chunk := &sources.Chunk{
			SourceName: s.name,
			SourceID:   s.SourceID(),
			SourceType: s.Type(),
			JobID:      s.JobID(),
			SourceMetadata: &source_metadatapb.MetaData{
				Data: &source_metadatapb.MetaData_Github{
					Github: &source_metadatapb.Github{
						Link:       sanitizer.UTF8(comment.GetURL()),
						Username:   sanitizer.UTF8(comment.GetUser().GetLogin()),
						Email:      sanitizer.UTF8(comment.GetUser().GetEmail()),
						Repository: sanitizer.UTF8(gistURL),
						Timestamp:  sanitizer.UTF8(comment.GetCreatedAt().String()),
						Visibility: gistInfo.visibility,
					},
				},
			},
			Data:   []byte(sanitizer.UTF8(comment.GetBody())),
			Verify: s.verify,
		}

		select {
		case <-ctx.Done():
			return ctx.Err()
		case chunksChan <- chunk:
		}
	}
	return nil
}

// Note: these can't be consts because the address is needed when using with the GitHub library.
var (
	// sortType defines the criteria for sorting comments.
	// By default, comments are sorted by their creation date.
	sortType = "created"
	// directionType defines the direction of sorting.
	// "desc" means comments will be sorted in descending order, showing the latest comments first.
	directionType = "desc"
	// allComments is a placeholder for specifying the comment ID to start listing from.
	// A value of 0 means that all comments will be listed.
	allComments = 0
	// state of "all" for the ListByRepo captures both open and closed issues.
	state = "all"
)

func (s *Source) processRepoComments(ctx context.Context, repoInfo repoInfo, chunksChan chan *sources.Chunk) error {
	if s.includeIssueComments {
		ctx.Logger().V(2).Info("Scanning issues")
		if err := s.processIssues(ctx, repoInfo, chunksChan); err != nil {
			return err
		}
		if err := s.processIssueComments(ctx, repoInfo, chunksChan); err != nil {
			return err
		}
	}

	if s.includePRComments {
		ctx.Logger().V(2).Info("Scanning pull requests")
		if err := s.processPRs(ctx, repoInfo, chunksChan); err != nil {
			return err
		}
		if err := s.processPRComments(ctx, repoInfo, chunksChan); err != nil {
			return err
		}
	}

	return nil

}

func (s *Source) processIssues(ctx context.Context, repoInfo repoInfo, chunksChan chan *sources.Chunk) error {
	bodyTextsOpts := &github.IssueListByRepoOptions{
		Sort:      sortType,
		Direction: directionType,
		State:     state,
		ListOptions: github.ListOptions{
			PerPage: defaultPagination,
			Page:    initialPage,
		},
	}

	for {
		issues, _, err := s.apiClient.Issues.ListByRepo(ctx, repoInfo.owner, repoInfo.name, bodyTextsOpts)
		if s.handleRateLimit(err) {
			continue
		}

		if err != nil {
			return err
		}

		if err = s.chunkIssues(ctx, repoInfo, issues, chunksChan); err != nil {
			return err
		}

		bodyTextsOpts.ListOptions.Page++

		if len(issues) < defaultPagination {
			break
		}
	}
	return nil
}

func (s *Source) chunkIssues(ctx context.Context, repoInfo repoInfo, issues []*github.Issue, chunksChan chan *sources.Chunk) error {
	for _, issue := range issues {

		// Skip pull requests since covered by processPRs.
		if issue.IsPullRequest() {
			continue
		}

		// Create chunk and send it to the channel.
		chunk := &sources.Chunk{
			SourceName: s.name,
			SourceID:   s.SourceID(),
			JobID:      s.JobID(),
			SourceType: s.Type(),
			SourceMetadata: &source_metadatapb.MetaData{
				Data: &source_metadatapb.MetaData_Github{
					Github: &source_metadatapb.Github{
						Link:       sanitizer.UTF8(issue.GetHTMLURL()),
						Username:   sanitizer.UTF8(issue.GetUser().GetLogin()),
						Email:      sanitizer.UTF8(issue.GetUser().GetEmail()),
						Repository: sanitizer.UTF8(repoInfo.fullName),
						Timestamp:  sanitizer.UTF8(issue.GetCreatedAt().String()),
						Visibility: repoInfo.visibility,
					},
				},
			},
			Data:   []byte(sanitizer.UTF8(issue.GetTitle() + "\n" + issue.GetBody())),
			Verify: s.verify,
		}

		select {
		case <-ctx.Done():
			return ctx.Err()
		case chunksChan <- chunk:
		}
	}
	return nil
}

func (s *Source) processIssueComments(ctx context.Context, repoInfo repoInfo, chunksChan chan *sources.Chunk) error {
	issueOpts := &github.IssueListCommentsOptions{
		Sort:      &sortType,
		Direction: &directionType,
		ListOptions: github.ListOptions{
			PerPage: defaultPagination,
			Page:    initialPage,
		},
	}

	for {
		issueComments, _, err := s.apiClient.Issues.ListComments(ctx, repoInfo.owner, repoInfo.name, allComments, issueOpts)
		if s.handleRateLimit(err) {
			continue
		}
		if err != nil {
			return err
		}

		if err = s.chunkIssueComments(ctx, repoInfo, issueComments, chunksChan); err != nil {
			return err
		}

		issueOpts.ListOptions.Page++
		if len(issueComments) < defaultPagination {
			break
		}
	}
	return nil
}

func (s *Source) chunkIssueComments(ctx context.Context, repoInfo repoInfo, comments []*github.IssueComment, chunksChan chan *sources.Chunk) error {
	for _, comment := range comments {
		// Create chunk and send it to the channel.
		chunk := &sources.Chunk{
			SourceName: s.name,
			SourceID:   s.SourceID(),
			JobID:      s.JobID(),
			SourceType: s.Type(),
			SourceMetadata: &source_metadatapb.MetaData{
				Data: &source_metadatapb.MetaData_Github{
					Github: &source_metadatapb.Github{
						Link:       sanitizer.UTF8(comment.GetHTMLURL()),
						Username:   sanitizer.UTF8(comment.GetUser().GetLogin()),
						Email:      sanitizer.UTF8(comment.GetUser().GetEmail()),
						Repository: sanitizer.UTF8(repoInfo.fullName),
						Timestamp:  sanitizer.UTF8(comment.GetCreatedAt().String()),
						Visibility: repoInfo.visibility,
					},
				},
			},
			Data:   []byte(sanitizer.UTF8(comment.GetBody())),
			Verify: s.verify,
		}

		select {
		case <-ctx.Done():
			return ctx.Err()
		case chunksChan <- chunk:
		}
	}
	return nil
}

func (s *Source) processPRs(ctx context.Context, repoInfo repoInfo, chunksChan chan *sources.Chunk) error {
	prOpts := &github.PullRequestListOptions{
		Sort:      sortType,
		Direction: directionType,
		State:     state,
		ListOptions: github.ListOptions{
			PerPage: defaultPagination,
			Page:    initialPage,
		},
	}

	for {
		prs, _, err := s.apiClient.PullRequests.List(ctx, repoInfo.owner, repoInfo.name, prOpts)
		if s.handleRateLimit(err) {
			continue
		}
		if err != nil {
			return err
		}

		if err = s.chunkPullRequests(ctx, repoInfo, prs, chunksChan); err != nil {
			return err
		}

		prOpts.ListOptions.Page++

		if len(prs) < defaultPagination {
			break
		}
	}
	return nil
}

func (s *Source) processPRComments(ctx context.Context, repoInfo repoInfo, chunksChan chan *sources.Chunk) error {
	prOpts := &github.PullRequestListCommentsOptions{
		Sort:      sortType,
		Direction: directionType,
		ListOptions: github.ListOptions{
			PerPage: defaultPagination,
			Page:    initialPage,
		},
	}

	for {
		prComments, _, err := s.apiClient.PullRequests.ListComments(ctx, repoInfo.owner, repoInfo.name, allComments, prOpts)
		if s.handleRateLimit(err) {
			continue
		}
		if err != nil {
			return err
		}

		if err = s.chunkPullRequestComments(ctx, repoInfo, prComments, chunksChan); err != nil {
			return err
		}

		prOpts.ListOptions.Page++

		if len(prComments) < defaultPagination {
			break
		}
	}
	return nil
}

func (s *Source) chunkPullRequests(ctx context.Context, repoInfo repoInfo, prs []*github.PullRequest, chunksChan chan *sources.Chunk) error {
	for _, pr := range prs {
		// Create chunk and send it to the channel.
		chunk := &sources.Chunk{
			SourceName: s.name,
			SourceID:   s.SourceID(),
			SourceType: s.Type(),
			JobID:      s.JobID(),
			SourceMetadata: &source_metadatapb.MetaData{
				Data: &source_metadatapb.MetaData_Github{
					Github: &source_metadatapb.Github{
						Link:       sanitizer.UTF8(pr.GetHTMLURL()),
						Username:   sanitizer.UTF8(pr.GetUser().GetLogin()),
						Email:      sanitizer.UTF8(pr.GetUser().GetEmail()),
						Repository: sanitizer.UTF8(repoInfo.fullName),
						Timestamp:  sanitizer.UTF8(pr.GetCreatedAt().String()),
						Visibility: repoInfo.visibility,
					},
				},
			},
			Data:   []byte(sanitizer.UTF8(pr.GetTitle() + "\n" + pr.GetBody())),
			Verify: s.verify,
		}

		select {
		case <-ctx.Done():
			return ctx.Err()
		case chunksChan <- chunk:
		}
	}
	return nil
}

func (s *Source) chunkPullRequestComments(ctx context.Context, repoInfo repoInfo, comments []*github.PullRequestComment, chunksChan chan *sources.Chunk) error {
	for _, comment := range comments {
		// Create chunk and send it to the channel.
		chunk := &sources.Chunk{
			SourceName: s.name,
			SourceID:   s.SourceID(),
			SourceType: s.Type(),
			JobID:      s.JobID(),
			SourceMetadata: &source_metadatapb.MetaData{
				Data: &source_metadatapb.MetaData_Github{
					Github: &source_metadatapb.Github{
						Link:       sanitizer.UTF8(comment.GetHTMLURL()),
						Username:   sanitizer.UTF8(comment.GetUser().GetLogin()),
						Email:      sanitizer.UTF8(comment.GetUser().GetEmail()),
						Repository: sanitizer.UTF8(repoInfo.fullName),
						Timestamp:  sanitizer.UTF8(comment.GetCreatedAt().String()),
						Visibility: repoInfo.visibility,
					},
				},
			},
			Data:   []byte(sanitizer.UTF8(comment.GetBody())),
			Verify: s.verify,
		}

		select {
		case <-ctx.Done():
			return ctx.Err()
		case chunksChan <- chunk:
		}
	}
	return nil
}

func (s *Source) scanTargets(ctx context.Context, targets []sources.ChunkingTarget, chunksChan chan *sources.Chunk) error {
	for _, tgt := range targets {
		if err := s.scanTarget(ctx, tgt, chunksChan); err != nil {
			ctx.Logger().Error(err, "error scanning target")
		}
	}

	return nil
}

func (s *Source) scanTarget(ctx context.Context, target sources.ChunkingTarget, chunksChan chan *sources.Chunk) error {
	metaType, ok := target.QueryCriteria.GetData().(*source_metadatapb.MetaData_Github)
	if !ok {
		return fmt.Errorf("unable to cast metadata type for targeted scan")
	}
	meta := metaType.Github

	u, err := url.Parse(meta.GetLink())
	if err != nil {
		return fmt.Errorf("unable to parse GitHub URL: %w", err)
	}

	// The owner is the second segment and the repo is the third segment of the path.
	// Ex: https://github.com/owner/repo/.....
	segments := strings.Split(u.Path, "/")
	if len(segments) < 3 {
		return fmt.Errorf("invalid GitHub URL")
	}

	qry := commitQuery{
		repo:     segments[2],
		owner:    segments[1],
		sha:      meta.GetCommit(),
		filename: meta.GetFile(),
	}
	res, err := s.getDiffForFileInCommit(ctx, qry)
	if err != nil {
		return err
	}
	chunk := &sources.Chunk{
		SourceType: s.Type(),
		SourceName: s.name,
		SourceID:   s.SourceID(),
		JobID:      s.JobID(),
		SecretID:   target.SecretID,
		Data:       []byte(res),
		SourceMetadata: &source_metadatapb.MetaData{
			Data: &source_metadatapb.MetaData_Github{Github: meta},
		},
		Verify: s.verify,
	}

	return common.CancellableWrite(ctx, chunksChan, chunk)
}<|MERGE_RESOLUTION|>--- conflicted
+++ resolved
@@ -16,7 +16,6 @@
 
 	"golang.org/x/exp/rand"
 	"golang.org/x/oauth2"
-
 	"github.com/bradleyfalzon/ghinstallation/v2"
 	"github.com/go-logr/logr"
 	"github.com/gobwas/glob"
@@ -612,7 +611,6 @@
 	if s.orgsCache.Count() > 0 {
 		specificScope = true
 		for _, org := range s.orgsCache.Keys() {
-<<<<<<< HEAD
 			org := org
 			s.jobPool.Go(func() error {
 				logger := s.log.WithValues("org", org)
@@ -626,18 +624,6 @@
 						logger.Error(err, "Unable to add members by org")
 						return nil
 					}
-=======
-			orgCtx := context.WithValue(ctx, "account", org)
-			userType, err := s.getReposByOrgOrUser(ctx, org)
-			if err != nil {
-				orgCtx.Logger().Error(err, "error fetching repos for org or user")
-				continue
-			}
-
-			if userType == organization && s.conn.ScanUsers {
-				if err := s.addMembersByOrg(ctx, org); err != nil {
-					orgCtx.Logger().Error(err, "Unable to add members by org")
->>>>>>> e53f5bd5
 				}
 
 				return nil
@@ -663,7 +649,6 @@
 		}
 
 		for _, org := range s.orgsCache.Keys() {
-<<<<<<< HEAD
 			org := org
 			s.jobPool.Go(func() error {
 				logger := s.log.WithValues("org", org)
@@ -680,31 +665,13 @@
 						logger.Error(err, "Unable to add members by org")
 						return nil
 					}
-=======
-			orgCtx := context.WithValue(ctx, "account", org)
-			userType, err := s.getReposByOrgOrUser(ctx, org)
-			if err != nil {
-				orgCtx.Logger().Error(err, "error fetching repos for org or user")
-				continue
-			}
-
-			if userType == organization && s.conn.ScanUsers {
-				if err := s.addMembersByOrg(ctx, org); err != nil {
-					orgCtx.Logger().Error(err, "Unable to add members by org for org")
->>>>>>> e53f5bd5
 				}
 
 				return nil
 			})
 		}
 
-<<<<<<< HEAD
 		_ = s.jobPool.Wait()
-=======
-		if err := s.getReposByUser(ctx, ghUser.GetLogin()); err != nil {
-			s.log.Error(err, "error fetching repos for the current user", "user", ghUser.GetLogin())
-		}
->>>>>>> e53f5bd5
 
 		// If we enabled ScanUsers above, we've already added the gists for the current user and users from the orgs.
 		// So if we don't have ScanUsers enabled, add the user gists as normal.
