package sources

import (
	"sync"

	"google.golang.org/protobuf/types/known/anypb"

	"github.com/trufflesecurity/trufflehog/v3/pkg/common"
	"github.com/trufflesecurity/trufflehog/v3/pkg/context"
	"github.com/trufflesecurity/trufflehog/v3/pkg/pb/source_metadatapb"
	"github.com/trufflesecurity/trufflehog/v3/pkg/pb/sourcespb"
)

type (
	SourceID int64
	JobID    int64
)

// Chunk contains data to be decoded and scanned along with context on where it came from.
//
// **Important:** The order of the fields in this struct is specifically designed to optimize
// struct alignment and minimize memory usage. Do not change the field order without carefully considering
// the potential impact on memory consumption.
// Ex: https://go.dev/play/p/Azf4a7O-DhC
type Chunk struct {
	// Data is the data to decode and scan.
	Data []byte

	// SourceName is the name of the Source that produced the chunk.
	SourceName string
	// SourceID is the ID of the source that the Chunk originated from.
	SourceID SourceID
	// JobID is the ID of the job that the Chunk originated from.
	JobID JobID
	// SecretID is the ID of the secret, if it exists.
	// Only secrets that are being reverified will have a SecretID.
	SecretID int64

	// SourceMetadata holds the context of where the Chunk was found.
	SourceMetadata *source_metadatapb.MetaData
	// SourceType is the type of Source that produced the chunk.
	SourceType sourcespb.SourceType

	// Verify specifies whether any secrets in the Chunk should be verified.
	Verify bool
}

// ChunkingTarget specifies criteria for a targeted chunking process.
// Instead of collecting data indiscriminately, this struct allows the caller
// to specify particular subsets of data they're interested in. This becomes
// especially useful when one needs to verify or recheck specific data points
// without processing the entire dataset.
type ChunkingTarget struct {
	// QueryCriteria represents specific parameters or conditions to target the chunking process.
	QueryCriteria *source_metadatapb.MetaData
	// SecretID is the ID of the secret.
	SecretID int64
}

// Source defines the interface required to implement a source chunker.
type Source interface {
	// Type returns the source type, used for matching against configuration and jobs.
	Type() sourcespb.SourceType
	// SourceID returns the initialized source ID used for tracking relationships in the DB.
	SourceID() SourceID
	// JobID returns the initialized job ID used for tracking relationships in the DB.
	JobID() JobID
	// Init initializes the source.
	Init(aCtx context.Context, name string, jobId JobID, sourceId SourceID, verify bool, connection *anypb.Any, concurrency int) error
	// Chunks emits data over a channel which is then decoded and scanned for secrets.
	// By default, data is obtained indiscriminately. However, by providing one or more
	// ChunkingTarget parameters, the caller can direct the function to retrieve
	// specific chunks of data. This targeted approach allows for efficient and
	// intentional data processing, beneficial when verifying or rechecking specific data points.
	Chunks(ctx context.Context, chunksChan chan *Chunk, targets ...ChunkingTarget) error
	// GetProgress is the completion progress (percentage) for Scanned Source.
	GetProgress() *Progress
}

// SourceUnitEnumChunker are the two required interfaces to support enumerating
// and chunking of units.
type SourceUnitEnumChunker interface {
	SourceUnitEnumerator
	SourceUnitChunker
}

// SourceUnitUnmarshaller defines an optional interface a Source can implement
// to support units coming from an external source.
type SourceUnitUnmarshaller interface {
	UnmarshalSourceUnit(data []byte) (SourceUnit, error)
}

// SourceUnitEnumerator defines an optional interface a Source can implement to
// support enumerating an initialized Source into SourceUnits.
type SourceUnitEnumerator interface {
	// Enumerate creates 0 or more units from an initialized source,
	// reporting them or any errors to the UnitReporter. This method is
	// synchronous but can be called in a goroutine to support concurrent
	// enumeration and chunking. An error should only be returned from this
	// method in the case of context cancellation, fatal source errors, or
	// errors returned by the reporter All other errors related to unit
	// enumeration are tracked by the UnitReporter.
	Enumerate(ctx context.Context, reporter UnitReporter) error
}

// UnitReporter defines the interface a source will use to report whether a
// unit was found during enumeration. Either method may be called any number of
// times. Implementors of this interface should allow for concurrent calls.
type UnitReporter interface {
	UnitOk(ctx context.Context, unit SourceUnit) error
	UnitErr(ctx context.Context, err error) error
}

// SourceUnitChunker defines an optional interface a Source can implement to
// support chunking a single SourceUnit.
type SourceUnitChunker interface {
	// ChunkUnit creates 0 or more chunks from a unit, reporting them or
	// any errors to the ChunkReporter. An error should only be returned
	// from this method in the case of context cancellation, fatal source
	// errors, or errors returned by the reporter. All other errors related
	// to unit chunking are tracked by the ChunkReporter.
	ChunkUnit(ctx context.Context, unit SourceUnit, reporter ChunkReporter) error
}

// ChunkReporter defines the interface a source will use to report whether a
// chunk was found during unit chunking. Either method may be called any number
// of times. Implementors of this interface should allow for concurrent calls.
type ChunkReporter interface {
	ChunkOk(ctx context.Context, chunk Chunk) error
	ChunkErr(ctx context.Context, err error) error
}

type SourceUnitKind string

// SourceUnit is an object that represents a Source's unit of work. This is
// used as the output of enumeration, progress reporting, and job distribution.
type SourceUnit interface {
	// SourceUnitID uniquely identifies a source unit. It does not need to
	// be human readable or two-way, however, it should be canonical and
	// stable across runs.
	SourceUnitID() (string, SourceUnitKind)

	// Display is the human readable representation of the SourceUnit.
	Display() string
}

// DockerConfig defines the optional configuration for a Docker source.
type DockerConfig struct {
	// Images is the list of images to scan.
	Images []string
	// BearerToken is the token to use to authenticate with the source.
	BearerToken string
	// UseDockerKeychain determines whether to use the Docker keychain.
	UseDockerKeychain bool
}

// GCSConfig defines the optional configuration for a GCS source.
type GCSConfig struct {
	// CloudCred determines whether to use cloud credentials.
	// This can NOT be used with a secret.
	CloudCred,
	// WithoutAuth is a flag to indicate whether to use authentication.
	WithoutAuth bool
	// ApiKey is the API key to use to authenticate with the source.
	ApiKey,
	// ProjectID is the project ID to use to authenticate with the source.
	ProjectID,
	// ServiceAccount is the service account to use to authenticate with the source.
	ServiceAccount string
	// MaxObjectSize is the maximum object size to scan.
	MaxObjectSize int64
	// Concurrency is the number of concurrent workers to use to scan the source.
	Concurrency int
	// IncludeBuckets is a list of buckets to include in the scan.
	IncludeBuckets,
	// ExcludeBuckets is a list of buckets to exclude from the scan.
	ExcludeBuckets,
	// IncludeObjects is a list of objects to include in the scan.
	IncludeObjects,
	// ExcludeObjects is a list of objects to exclude from the scan.
	ExcludeObjects []string
}

// GitConfig defines the optional configuration for a git source.
type GitConfig struct {
	// HeadRef is the head reference to use to scan from.
	HeadRef string
	// BaseRef is the base reference to use to scan from.
	BaseRef string
	// MaxDepth is the maximum depth to scan the source.
	MaxDepth int
	// Bare is an indicator to handle bare repositories properly.
	Bare bool
	// URI is the URI of the repository to scan. file://, http://, https:// and ssh:// are supported.
	URI string
	// IncludePathsFile is the path to a file containing a list of regexps to include in the scan.
	IncludePathsFile string
	// ExcludePathsFile is the path to a file containing a list of regexps to exclude from the scan.
	ExcludePathsFile string
	// ExcludeGlobs is a list of comma separated globs to exclude from the scan.
	// This differs from the Filter exclusions as ExcludeGlobs is applied at the `git log -p` level
	ExcludeGlobs string
	// SkipBinaries allows skipping binary files from the scan.
	SkipBinaries bool
	SinceDate string
}

// GithubConfig defines the optional configuration for a github source.
type GithubConfig struct {
	// Endpoint is the endpoint of the source.
	Endpoint string
	// Token is the token to use to authenticate with the source.
	Token string
	// IncludeForks indicates whether to include forks in the scan.
	IncludeForks bool
	// IncludeMembers indicates whether to include members in the scan.
	IncludeMembers bool
	// Concurrency is the number of concurrent workers to use to scan the source.
	Concurrency int
	// Repos is the list of repositories to scan.
	Repos []string
	// Orgs is the list of organizations to scan.
	Orgs []string
	// ExcludeRepos is a list of repositories to exclude from the scan.
	ExcludeRepos []string
	// IncludeRepos is a list of repositories to include in the scan.
	IncludeRepos []string
	// Filter is the filter to use to scan the source.
	Filter *common.Filter
	// IncludeIssueComments indicates whether to include GitHub issue comments in the scan.
	IncludeIssueComments bool
	// IncludePullRequestComments indicates whether to include GitHub pull request comments in the scan.
	IncludePullRequestComments bool
	// IncludeGistComments indicates whether to include GitHub gist comments in the scan.
	IncludeGistComments bool
	// SkipBinaries allows skipping binary files from the scan.
	SkipBinaries bool
	// IncludeWikis indicates whether to include repository wikis in the scan.
	IncludeWikis bool
<<<<<<< HEAD
	// SinceDate indicates the last X days commits to scan
	SinceDate string
=======
	// CommentsTimeframeDays indicates how many days of comments to include in the scan.
	CommentsTimeframeDays uint32
>>>>>>> 9d99de8e
}

// GitHubExperimentalConfig defines the optional configuration for an experimental GitHub source.
type GitHubExperimentalConfig struct {
	// Repository is the repository to scan.
	Repository string
	// Token is the token to use to authenticate with the source.
	Token string
	// ObjectDiscovery indicates whether to discover all commit objects (CFOR) in the repository.
	ObjectDiscovery bool
	// CollisionThreshold is the number of short-sha collisions tolerated during hidden data enumeration. Default is 1.
	CollisionThreshold int
	// DeleteCachedData indicates whether to delete cached data.
	DeleteCachedData bool
}

// GitlabConfig defines the optional configuration for a gitlab source.
type GitlabConfig struct {
	// Endpoint is the endpoint of the source.
	Endpoint string
	// Token is the token to use to authenticate with the source.
	Token string
	// Repos is the list of repositories to scan.
	Repos []string
	// Filter is the filter to use to scan the source.
	Filter *common.Filter
	// SkipBinaries allows skipping binary files from the scan.
	SkipBinaries bool
	// IncludeRepos is a list of repositories to include in the scan.
	IncludeRepos []string
	// ExcludeRepos is a list of repositories to exclude from the scan.
	ExcludeRepos []string
}

// FilesystemConfig defines the optional configuration for a filesystem source.
type FilesystemConfig struct {
	// Paths is the list of files and directories to scan.
	Paths []string
	// IncludePathsFile is the path to a file containing a list of regexps to include in the scan.
	IncludePathsFile string
	// ExcludePathsFile is the path to a file containing a list of regexps to exclude from the scan.
	ExcludePathsFile string
}

// S3Config defines the optional configuration for an S3 source.
type S3Config struct {
	// CloudCred determines whether to use cloud credentials.
	// This can NOT be used with a secret.
	CloudCred bool
	// Key is any key to use to authenticate with the source.
	Key,
	// Secret is any secret to use to authenticate with the source.
	Secret,
	// Temporary session token associated with a temporary access key id and secret key.
	SessionToken string
	// Buckets is the list of buckets to scan.
	Buckets []string
	// IgnoreBuckets is the list buckets to ignore.
	IgnoreBuckets []string
	// Roles is the list of Roles to use.
	Roles []string
	// MaxObjectSize is the maximum object size to scan.
	MaxObjectSize int64
}

// SyslogConfig defines the optional configuration for a syslog source.
type SyslogConfig struct {
	// Address used to connect to the source.
	Address,
	// Protocol used to connect to the source.
	Protocol,
	// CertPath is the path to the certificate to use to connect to the source.
	CertPath,
	// Format is the format used to connect to the source.
	Format,
	// KeyPath is the path to the key to use to connect to the source.
	KeyPath string
	// Concurrency is the number of concurrent workers to use to scan the source.
	Concurrency int
}

// PostmanConfig defines the optional configuration for a Postman source.
type PostmanConfig struct {
	// Workspace UUID(s) or file path(s) to Postman workspace (.zip)
	Workspaces []string
	// Collection ID(s) or file path(s) to Postman collection (.json)
	Collections []string
	// Environment ID(s) or file path(s) to Postman environment (.json)
	Environments []string
	// Token is the token to use to authenticate with the API.
	Token string
	// IncludeCollections is a list of Collections to include in the scan.
	IncludeCollections []string
	// IncludeEnvironment is a list of Environments to include in the scan.
	IncludeEnvironments []string
	// ExcludeCollections is a list of Collections to exclude in the scan.
	ExcludeCollections []string
	// ExcludeEnvironment is a list of Environments to exclude in the scan.
	ExcludeEnvironments []string
	// Concurrency is the number of concurrent workers to use to scan the source.
	Concurrency int
	// CollectionPaths is the list of paths to Postman collections.
	CollectionPaths []string
	// WorkspacePaths is the list of paths to Postman workspaces.
	WorkspacePaths []string
	// EnvironmentPaths is the list of paths to Postman environments.
	EnvironmentPaths []string
	// Filter is the filter to use to scan the source.
	Filter *common.Filter
}

type ElasticsearchConfig struct {
	Nodes          []string
	Username       string
	Password       string
	CloudID        string
	APIKey         string
	ServiceToken   string
	IndexPattern   string
	QueryJSON      string
	SinceTimestamp string
	BestEffortScan bool
}

// Progress is used to update job completion progress across sources.
type Progress struct {
	mut               sync.Mutex
	PercentComplete   int64
	Message           string
	EncodedResumeInfo string
	SectionsCompleted int32
	SectionsRemaining int32
}

// Validator is an interface for validating a source. Sources can optionally implement this interface to validate
// their configuration.
type Validator interface {
	Validate(ctx context.Context) []error
}

// SetProgressComplete sets job progress information for a running job based on the highest level objects in the source.
// i is the current iteration in the loop of target scope
// scope should be the len(scopedItems)
// message is the public facing user information about the current progress
// encodedResumeInfo is an optional string representing any information necessary to resume the job if interrupted
//
//	NOTE: SetProgressOngoing should be used when source does not yet know how many items it is scanning (scope)
//	and does not want to display a percentage complete
func (p *Progress) SetProgressComplete(i, scope int, message, encodedResumeInfo string) {
	p.mut.Lock()
	defer p.mut.Unlock()

	p.Message = message
	p.EncodedResumeInfo = encodedResumeInfo
	p.SectionsCompleted = int32(i)
	p.SectionsRemaining = int32(scope)

	// If the iteration and scope are both 0, completion is 100%.
	if i == 0 && scope == 0 {
		p.PercentComplete = 100
		return
	}

	p.PercentComplete = int64((float64(i) / float64(scope)) * 100)
}

// SetProgressOngoing sets information about the current running job based on
// the highest level objects in the source.
// message is the public facing user information about the current progress
// encodedResumeInfo is an optional string representing any information necessary to resume the job if interrupted
//
//	NOTE: This method should be used over SetProgressComplete when the source does
//	not yet know how many items it is scanning and does not want to display a percentage complete.
func (p *Progress) SetProgressOngoing(message string, encodedResumeInfo string) {
	p.mut.Lock()
	defer p.mut.Unlock()

	p.Message = message
	p.EncodedResumeInfo = encodedResumeInfo
	// Explicitly set SectionsRemaining to 0 so the frontend does not display a percent.
	p.SectionsRemaining = 0
}

// GetProgress gets job completion percentage for metrics reporting.
func (p *Progress) GetProgress() *Progress {
	p.mut.Lock()
	defer p.mut.Unlock()
	return p
}<|MERGE_RESOLUTION|>--- conflicted
+++ resolved
@@ -237,13 +237,10 @@
 	SkipBinaries bool
 	// IncludeWikis indicates whether to include repository wikis in the scan.
 	IncludeWikis bool
-<<<<<<< HEAD
+	// CommentsTimeframeDays indicates how many days of comments to include in the scan.
+	CommentsTimeframeDays uint32
 	// SinceDate indicates the last X days commits to scan
 	SinceDate string
-=======
-	// CommentsTimeframeDays indicates how many days of comments to include in the scan.
-	CommentsTimeframeDays uint32
->>>>>>> 9d99de8e
 }
 
 // GitHubExperimentalConfig defines the optional configuration for an experimental GitHub source.
