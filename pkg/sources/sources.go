package sources

import (
	"sync"

	"google.golang.org/protobuf/types/known/anypb"

	"github.com/trufflesecurity/trufflehog/v3/pkg/common"
	"github.com/trufflesecurity/trufflehog/v3/pkg/context"
	"github.com/trufflesecurity/trufflehog/v3/pkg/pb/source_metadatapb"
	"github.com/trufflesecurity/trufflehog/v3/pkg/pb/sourcespb"
)

type (
	SourceID int64
	JobID    int64
)

// Chunk contains data to be decoded and scanned along with context on where it came from.
type Chunk struct {
	// SourceName is the name of the Source that produced the chunk.
	SourceName string
	// SourceID is the ID of the source that the Chunk originated from.
	SourceID SourceID
	// JobID is the ID of the job that the Chunk originated from.
	JobID JobID
	// SourceType is the type of Source that produced the chunk.
	SourceType sourcespb.SourceType
	// SourceMetadata holds the context of where the Chunk was found.
	SourceMetadata *source_metadatapb.MetaData

	// Data is the data to decode and scan.
	Data []byte
	// Verify specifies whether any secrets in the Chunk should be verified.
	Verify bool
}

// ChunkingTarget specifies criteria for a targeted chunking process.
// Instead of collecting data indiscriminately, this struct allows the caller
// to specify particular subsets of data they're interested in. This becomes
// especially useful when one needs to verify or recheck specific data points
// without processing the entire dataset.
type ChunkingTarget struct {
	// QueryCriteria represents specific parameters or conditions to target the chunking process.
	QueryCriteria *source_metadatapb.MetaData
}

// Source defines the interface required to implement a source chunker.
type Source interface {
	// Type returns the source type, used for matching against configuration and jobs.
	Type() sourcespb.SourceType
	// SourceID returns the initialized source ID used for tracking relationships in the DB.
	SourceID() SourceID
	// JobID returns the initialized job ID used for tracking relationships in the DB.
	JobID() JobID
	// Init initializes the source.
	Init(aCtx context.Context, name string, jobId JobID, sourceId SourceID, verify bool, connection *anypb.Any, concurrency int) error
	// Chunks emits data over a channel which is then decoded and scanned for secrets.
	// By default, data is obtained indiscriminately. However, by providing one or more
	// ChunkingTarget parameters, the caller can direct the function to retrieve
	// specific chunks of data. This targeted approach allows for efficient and
	// intentional data processing, beneficial when verifying or rechecking specific data points.
	Chunks(ctx context.Context, chunksChan chan *Chunk, targets ...ChunkingTarget) error
	// GetProgress is the completion progress (percentage) for Scanned Source.
	GetProgress() *Progress
}

// SourceUnitEnumChunker are the two required interfaces to support enumerating
// and chunking of units.
type SourceUnitEnumChunker interface {
	SourceUnitEnumerator
	SourceUnitChunker
}

// SourceUnitUnmarshaller defines an optional interface a Source can implement
// to support units coming from an external source.
type SourceUnitUnmarshaller interface {
	UnmarshalSourceUnit(data []byte) (SourceUnit, error)
}

// SourceUnitEnumerator defines an optional interface a Source can implement to
// support enumerating an initialized Source into SourceUnits.
type SourceUnitEnumerator interface {
	// Enumerate creates 0 or more units from an initialized source,
	// reporting them or any errors to the UnitReporter. This method is
	// synchronous but can be called in a goroutine to support concurrent
	// enumeration and chunking. An error should only be returned from this
	// method in the case of context cancellation, fatal source errors, or
	// errors returned by the reporter All other errors related to unit
	// enumeration are tracked by the UnitReporter.
	Enumerate(ctx context.Context, reporter UnitReporter) error
}

// UnitReporter defines the interface a source will use to report whether a
// unit was found during enumeration. Either method may be called any number of
// times. Implementors of this interface should allow for concurrent calls.
type UnitReporter interface {
	UnitOk(ctx context.Context, unit SourceUnit) error
	UnitErr(ctx context.Context, err error) error
}

// SourceUnitChunker defines an optional interface a Source can implement to
// support chunking a single SourceUnit.
type SourceUnitChunker interface {
	// ChunkUnit creates 0 or more chunks from a unit, reporting them or
	// any errors to the ChunkReporter. An error should only be returned
	// from this method in the case of context cancellation, fatal source
	// errors, or errors returned by the reporter. All other errors related
	// to unit chunking are tracked by the ChunkReporter.
	ChunkUnit(ctx context.Context, unit SourceUnit, reporter ChunkReporter) error
}

// ChunkReporter defines the interface a source will use to report whether a
// chunk was found during unit chunking. Either method may be called any number
// of times. Implementors of this interface should allow for concurrent calls.
type ChunkReporter interface {
	ChunkOk(ctx context.Context, chunk Chunk) error
	ChunkErr(ctx context.Context, err error) error
}

// SourceUnit is an object that represents a Source's unit of work. This is
// used as the output of enumeration, progress reporting, and job distribution.
type SourceUnit interface {
	// SourceUnitID uniquely identifies a source unit.
	SourceUnitID() string
}

// GCSConfig defines the optional configuration for a GCS source.
type GCSConfig struct {
	// CloudCred determines whether to use cloud credentials.
	// This can NOT be used with a secret.
	CloudCred,
	// WithoutAuth is a flag to indicate whether to use authentication.
	WithoutAuth bool
	// ApiKey is the API key to use to authenticate with the source.
	ApiKey,
	// ProjectID is the project ID to use to authenticate with the source.
	ProjectID,
	// ServiceAccount is the service account to use to authenticate with the source.
	ServiceAccount string
	// MaxObjectSize is the maximum object size to scan.
	MaxObjectSize int64
	// Concurrency is the number of concurrent workers to use to scan the source.
	Concurrency int
	// IncludeBuckets is a list of buckets to include in the scan.
	IncludeBuckets,
	// ExcludeBuckets is a list of buckets to exclude from the scan.
	ExcludeBuckets,
	// IncludeObjects is a list of objects to include in the scan.
	IncludeObjects,
	// ExcludeObjects is a list of objects to exclude from the scan.
	ExcludeObjects []string
}

// GitConfig defines the optional configuration for a git source.
type GitConfig struct {
	// HeadRef is the head reference to use to scan from.
	HeadRef string
	// BaseRef is the base reference to use to scan from.
	BaseRef string
	// MaxDepth is the maximum depth to scan the source.
	MaxDepth int
	// Bare is an indicator to handle bare repositories properly.
	Bare bool
	// URI is the URI of the repository to scan. file://, http://, https:// and ssh:// are supported.
	URI string
	// IncludePathsFile is the path to a file containing a list of regexps to include in the scan.
	IncludePathsFile string
	// ExcludePathsFile is the path to a file containing a list of regexps to exclude from the scan.
	ExcludePathsFile string
	// ExcludeGlobs is a list of comma separated globs to exclude from the scan.
	// This differs from the Filter exclusions as ExcludeGlobs is applied at the `git log -p` level
<<<<<<< HEAD
	ExcludeGlobs []string

	SinceDate string
=======
	ExcludeGlobs string
>>>>>>> d1a2d9e8
}

// GithubConfig defines the optional configuration for a github source.
type GithubConfig struct {
	// Endpoint is the endpoint of the source.
	Endpoint,
	// Token is the token to use to authenticate with the source.
	Token string
	// IncludeForks indicates whether to include forks in the scan.
	IncludeForks,
	// IncludeMembers indicates whether to include members in the scan.
	IncludeMembers bool
	// Concurrency is the number of concurrent workers to use to scan the source.
	Concurrency int
	// Repos is the list of repositories to scan.
	Repos,
	// Orgs is the list of organizations to scan.
	Orgs,
	// ExcludeRepos is a list of repositories to exclude from the scan.
	ExcludeRepos,
	// IncludeRepos is a list of repositories to include in the scan.
	IncludeRepos []string
	// Filter is the filter to use to scan the source.
	Filter *common.Filter
	// IncludeIssueComments indicates whether to include GitHub issue comments in the scan.
	IncludeIssueComments,
	// IncludePullRequestComments indicates whether to include GitHub pull request comments in the scan.
	IncludePullRequestComments,
	// IncludeGistComments indicates whether to include GitHub gist comments in the scan.
	IncludeGistComments bool
	// MaxDepth is the maximum depth to scan the source.
	// MaxDepth int
	SinceDate string
}

// GitlabConfig defines the optional configuration for a gitlab source.
type GitlabConfig struct {
	// Endpoint is the endpoint of the source.
	Endpoint,
	// Token is the token to use to authenticate with the source.
	Token string
	// Repos is the list of repositories to scan.
	Repos []string
	// Filter is the filter to use to scan the source.
	Filter *common.Filter
}

// FilesystemConfig defines the optional configuration for a filesystem source.
type FilesystemConfig struct {
	// Paths is the list of files and directories to scan.
	Paths []string
	// Filter is the filter to use to scan the source.
	Filter *common.Filter
}

// S3Config defines the optional configuration for an S3 source.
type S3Config struct {
	// CloudCred determines whether to use cloud credentials.
	// This can NOT be used with a secret.
	CloudCred bool
	// Key is any key to use to authenticate with the source.
	Key,
	// Secret is any secret to use to authenticate with the source.
	Secret,
	// Temporary session token associated with a temporary access key id and secret key.
	SessionToken string
	// Buckets is the list of buckets to scan.
	Buckets []string
	// Roles is the list of Roles to use.
	Roles []string
	// MaxObjectSize is the maximum object size to scan.
	MaxObjectSize int64
}

// SyslogConfig defines the optional configuration for a syslog source.
type SyslogConfig struct {
	// Address used to connect to the source.
	Address,
	// Protocol used to connect to the source.
	Protocol,
	// CertPath is the path to the certificate to use to connect to the source.
	CertPath,
	// Format is the format used to connect to the source.
	Format,
	// KeyPath is the path to the key to use to connect to the source.
	KeyPath string
	// Concurrency is the number of concurrent workers to use to scan the source.
	Concurrency int
}

// Progress is used to update job completion progress across sources.
type Progress struct {
	mut               sync.Mutex
	PercentComplete   int64
	Message           string
	EncodedResumeInfo string
	SectionsCompleted int32
	SectionsRemaining int32
}

// Validator is an interface for validating a source. Sources can optionally implement this interface to validate
// their configuration.
type Validator interface {
	Validate(ctx context.Context) []error
}

// SetProgressComplete sets job progress information for a running job based on the highest level objects in the source.
// i is the current iteration in the loop of target scope
// scope should be the len(scopedItems)
// message is the public facing user information about the current progress
// encodedResumeInfo is an optional string representing any information necessary to resume the job if interrupted
//
//	NOTE: SetProgressOngoing should be used when source does not yet know how many items it is scanning (scope)
//	and does not want to display a percentage complete
func (p *Progress) SetProgressComplete(i, scope int, message, encodedResumeInfo string) {
	p.mut.Lock()
	defer p.mut.Unlock()

	p.Message = message
	p.EncodedResumeInfo = encodedResumeInfo
	p.SectionsCompleted = int32(i)
	p.SectionsRemaining = int32(scope)

	// If the iteration and scope are both 0, completion is 100%.
	if i == 0 && scope == 0 {
		p.PercentComplete = 100
		return
	}

	p.PercentComplete = int64((float64(i) / float64(scope)) * 100)
}

// SetProgressOngoing sets information about the current running job based on
// the highest level objects in the source.
// message is the public facing user information about the current progress
// encodedResumeInfo is an optional string representing any information necessary to resume the job if interrupted
//
//	NOTE: This method should be used over SetProgressComplete when the source does
//	not yet know how many items it is scanning and does not want to display a percentage complete.
func (p *Progress) SetProgressOngoing(message string, encodedResumeInfo string) {
	p.mut.Lock()
	defer p.mut.Unlock()

	p.Message = message
	p.EncodedResumeInfo = encodedResumeInfo
	// Explicitly set SectionsRemaining to 0 so the frontend does not display a percent.
	p.SectionsRemaining = 0
}

// GetProgress gets job completion percentage for metrics reporting.
func (p *Progress) GetProgress() *Progress {
	p.mut.Lock()
	defer p.mut.Unlock()
	return p
}<|MERGE_RESOLUTION|>--- conflicted
+++ resolved
@@ -170,13 +170,9 @@
 	ExcludePathsFile string
 	// ExcludeGlobs is a list of comma separated globs to exclude from the scan.
 	// This differs from the Filter exclusions as ExcludeGlobs is applied at the `git log -p` level
-<<<<<<< HEAD
-	ExcludeGlobs []string
+	ExcludeGlobs string
 
 	SinceDate string
-=======
-	ExcludeGlobs string
->>>>>>> d1a2d9e8
 }
 
 // GithubConfig defines the optional configuration for a github source.
