package s3

import (
	"fmt"
	"slices"
	"strings"
	"sync"
	"sync/atomic"
	"time"

	"github.com/aws/aws-sdk-go/aws"
	"github.com/aws/aws-sdk-go/aws/credentials"
	"github.com/aws/aws-sdk-go/aws/credentials/stscreds"
	"github.com/aws/aws-sdk-go/aws/session"
	"github.com/aws/aws-sdk-go/service/s3"
	"github.com/aws/aws-sdk-go/service/s3/s3manager"
	"github.com/aws/aws-sdk-go/service/sts"
	"github.com/go-errors/errors"
	"golang.org/x/sync/errgroup"
	"google.golang.org/protobuf/proto"
	"google.golang.org/protobuf/types/known/anypb"

	"github.com/trufflesecurity/trufflehog/v3/pkg/common"
	"github.com/trufflesecurity/trufflehog/v3/pkg/context"
	"github.com/trufflesecurity/trufflehog/v3/pkg/handlers"
	"github.com/trufflesecurity/trufflehog/v3/pkg/log"
	"github.com/trufflesecurity/trufflehog/v3/pkg/pb/source_metadatapb"
	"github.com/trufflesecurity/trufflehog/v3/pkg/pb/sourcespb"
	"github.com/trufflesecurity/trufflehog/v3/pkg/sanitizer"
	"github.com/trufflesecurity/trufflehog/v3/pkg/sources"
)

const (
	SourceType = sourcespb.SourceType_SOURCE_TYPE_S3

	defaultAWSRegion     = "us-east-1"
	defaultMaxObjectSize = 250 * 1024 * 1024 // 250 MiB
	maxObjectSizeLimit   = 250 * 1024 * 1024 // 250 MiB
)

type Source struct {
	name        string
	sourceID    sources.SourceID
	jobID       sources.JobID
	verify      bool
	concurrency int
	conn        *sourcespb.S3

<<<<<<< HEAD
	progressTracker *ProgressTracker
	sources.Progress
	metricsCollector metricsCollector
=======
	checkpointer *Checkpointer
	sources.Progress
>>>>>>> 33879e43

	errorCount    *sync.Map
	jobPool       *errgroup.Group
	maxObjectSize int64

	sources.CommonSourceUnitUnmarshaller
}

// Ensure the Source satisfies the interfaces at compile time
var _ sources.Source = (*Source)(nil)
var _ sources.SourceUnitUnmarshaller = (*Source)(nil)
var _ sources.Validator = (*Source)(nil)

// Type returns the type of source
func (s *Source) Type() sourcespb.SourceType { return SourceType }

func (s *Source) SourceID() sources.SourceID { return s.sourceID }

func (s *Source) JobID() sources.JobID { return s.jobID }

// Init returns an initialized AWS source
func (s *Source) Init(
	ctx context.Context,
	name string,
	jobID sources.JobID,
	sourceID sources.SourceID,
	verify bool,
	connection *anypb.Any,
	concurrency int,
) error {
	s.name = name
	s.sourceID = sourceID
	s.jobID = jobID
	s.verify = verify
	s.concurrency = concurrency
	s.errorCount = &sync.Map{}
	s.jobPool = &errgroup.Group{}
	s.jobPool.SetLimit(concurrency)

	var conn sourcespb.S3
	if err := anypb.UnmarshalTo(connection, &conn, proto.UnmarshalOptions{}); err != nil {
		return fmt.Errorf("error unmarshalling connection: %w", err)
	}
	s.conn = &conn

<<<<<<< HEAD
	s.progressTracker = NewProgressTracker(ctx, conn.GetEnableResumption(), &s.Progress)
	s.metricsCollector = metricsInstance
=======
	s.checkpointer = NewCheckpointer(ctx, conn.GetEnableResumption(), &s.Progress)
>>>>>>> 33879e43

	s.setMaxObjectSize(conn.GetMaxObjectSize())

	if len(conn.GetBuckets()) > 0 && len(conn.GetIgnoreBuckets()) > 0 {
		return errors.New("either a bucket include list or a bucket ignore list can be specified, but not both")
	}

	return nil
}

func (s *Source) Validate(ctx context.Context) []error {
	var errs []error
	visitor := func(c context.Context, defaultRegionClient *s3.S3, roleArn string, buckets []string) error {
		roleErrs := s.validateBucketAccess(c, defaultRegionClient, roleArn, buckets)
		if len(roleErrs) > 0 {
			errs = append(errs, roleErrs...)
		}
		return nil
	}

	if err := s.visitRoles(ctx, visitor); err != nil {
		errs = append(errs, err)
	}

	return errs
}

// setMaxObjectSize sets the maximum size of objects that will be scanned. If
// not set, set to a negative number, or set larger than the
// maxObjectSizeLimit, the defaultMaxObjectSizeLimit will be used.
func (s *Source) setMaxObjectSize(maxObjectSize int64) {
	if maxObjectSize <= 0 || maxObjectSize > maxObjectSizeLimit {
		s.maxObjectSize = defaultMaxObjectSize
	} else {
		s.maxObjectSize = maxObjectSize
	}
}

func (s *Source) newClient(region, roleArn string) (*s3.S3, error) {
	cfg := aws.NewConfig()
	cfg.CredentialsChainVerboseErrors = aws.Bool(true)
	cfg.Region = aws.String(region)

	switch cred := s.conn.GetCredential().(type) {
	case *sourcespb.S3_SessionToken:
		cfg.Credentials = credentials.NewStaticCredentials(
			cred.SessionToken.GetKey(),
			cred.SessionToken.GetSecret(),
			cred.SessionToken.GetSessionToken(),
		)
		log.RedactGlobally(cred.SessionToken.GetSecret())
		log.RedactGlobally(cred.SessionToken.GetSessionToken())
	case *sourcespb.S3_AccessKey:
		cfg.Credentials = credentials.NewStaticCredentials(cred.AccessKey.GetKey(), cred.AccessKey.GetSecret(), "")
		log.RedactGlobally(cred.AccessKey.GetSecret())
	case *sourcespb.S3_Unauthenticated:
		cfg.Credentials = credentials.AnonymousCredentials
	default:
		// In all other cases, the AWS SDK will follow its normal waterfall logic to pick up credentials (i.e. they can
		// come from the environment or the credentials file or whatever else AWS gets up to).
	}

	if roleArn != "" {
		sess, err := session.NewSession(cfg)
		if err != nil {
			return nil, err
		}

		stsClient := sts.New(sess)
		cfg.Credentials = stscreds.NewCredentialsWithClient(stsClient, roleArn, func(p *stscreds.AssumeRoleProvider) {
			p.RoleSessionName = "trufflehog"
		})
	}

	sess, err := session.NewSessionWithOptions(session.Options{
		SharedConfigState: session.SharedConfigEnable,
		Config:            *cfg,
	})
	if err != nil {
		return nil, err
	}

	return s3.New(sess), nil
}

// getBucketsToScan returns a list of S3 buckets to scan.
// If the connection has a list of buckets specified, those are returned.
// Otherwise, it lists all buckets the client has access to and filters out the ignored ones.
// The list of buckets is sorted lexicographically to ensure consistent ordering,
// which allows resuming scanning from the same place if the scan is interrupted.
//
// Note: The IAM identity needs the s3:ListBuckets permission.
func (s *Source) getBucketsToScan(client *s3.S3) ([]string, error) {
	if buckets := s.conn.GetBuckets(); len(buckets) > 0 {
		slices.Sort(buckets)
		return buckets, nil
	}

	ignore := make(map[string]struct{}, len(s.conn.GetIgnoreBuckets()))
	for _, bucket := range s.conn.GetIgnoreBuckets() {
		ignore[bucket] = struct{}{}
	}

	res, err := client.ListBuckets(&s3.ListBucketsInput{})
	if err != nil {
		return nil, err
	}

	var bucketsToScan []string
	for _, bucket := range res.Buckets {
		name := *bucket.Name
		if _, ignored := ignore[name]; !ignored {
			bucketsToScan = append(bucketsToScan, name)
		}
	}
	slices.Sort(bucketsToScan)

	return bucketsToScan, nil
}

// pageMetadata contains metadata about a single page of S3 objects being scanned.
type pageMetadata struct {
	bucket     string                  // The name of the S3 bucket being scanned
	pageNumber int                     // Current page number in the pagination sequence
	client     *s3.S3                  // AWS S3 client configured for the appropriate region
	page       *s3.ListObjectsV2Output // Contains the list of S3 objects in this page
}

// processingState tracks the state of concurrent S3 object processing.
type processingState struct {
	errorCount  *sync.Map // Thread-safe map tracking errors per prefix
	objectCount *uint64   // Total number of objects processed
}

<<<<<<< HEAD
=======
// resumePosition tracks where to restart scanning S3 buckets and objects after an interruption.
// It encapsulates all the information needed to resume a scan from its last known position.
type resumePosition struct {
	bucket     string // The bucket name we were processing
	index      int    // Index in the buckets slice where we should resume
	startAfter string // The last processed object key within the bucket
	isNewScan  bool   // True if we're starting a fresh scan
	exactMatch bool   // True if we found the exact bucket we were previously processing
}

// determineResumePosition calculates where to resume scanning from based on the last saved checkpoint
// and the current list of available buckets to scan. It handles several scenarios:
//
//  1. If getting the resume point fails or there is no previous bucket saved (CurrentBucket is empty),
//     we start a new scan from the beginning, this is the safest option.
//
//  2. If the previous bucket exists in our current scan list (exactMatch=true),
//     we resume from that exact position and use the StartAfter value
//     to continue from the last processed object within that bucket.
//
// 3. If the previous bucket is not found in our current scan list (exactMatch=false), this typically means:
//   - The bucket was deleted since our last scan
//   - The bucket was explicitly excluded from this scan's configuration
//   - The IAM role no longer has access to the bucket
//   - The bucket name changed due to a configuration update
//     In this case, we use binary search to find the closest position where the bucket would have been,
//     allowing us to resume from the nearest available point in our sorted bucket list rather than
//     restarting the entire scan.
func determineResumePosition(ctx context.Context, tracker *Checkpointer, buckets []string) resumePosition {
	resumePoint, err := tracker.ResumePoint(ctx)
	if err != nil {
		ctx.Logger().Error(err, "failed to get resume point; starting from the beginning")
		return resumePosition{isNewScan: true}
	}

	if resumePoint.CurrentBucket == "" {
		return resumePosition{isNewScan: true}
	}

	startIdx, found := slices.BinarySearch(buckets, resumePoint.CurrentBucket)
	return resumePosition{
		bucket:     resumePoint.CurrentBucket,
		startAfter: resumePoint.StartAfter,
		index:      startIdx,
		exactMatch: found,
	}
}

>>>>>>> 33879e43
func (s *Source) scanBuckets(
	ctx context.Context,
	client *s3.S3,
	role string,
	bucketsToScan []string,
	chunksChan chan *sources.Chunk,
<<<<<<< HEAD
) error {
=======
) {
>>>>>>> 33879e43
	if role != "" {
		ctx = context.WithValue(ctx, "role", role)
	}
	var objectCount uint64
<<<<<<< HEAD

	// Determine starting point for resuming scan.
	resumePoint, err := s.progressTracker.GetResumePoint(ctx)
	if err != nil {
		return fmt.Errorf("failed to get resume point :%w", err)
	}

	startIdx, _ := slices.BinarySearch(bucketsToScan, resumePoint.CurrentBucket)

	bucketsToScanCount := len(bucketsToScan)
	for i := startIdx; i < bucketsToScanCount; i++ {
		s.metricsCollector.RecordBucketForRole(role)

		bucket := bucketsToScan[i]
		ctx := context.WithValue(ctx, "bucket", bucket)

		if common.IsDone(ctx) {
			return ctx.Err()
=======

	pos := determineResumePosition(ctx, s.checkpointer, bucketsToScan)
	switch {
	case pos.isNewScan:
		ctx.Logger().Info("Starting new scan from beginning")
	case !pos.exactMatch:
		ctx.Logger().Info(
			"Resume bucket no longer available, starting from closest position",
			"original_bucket", pos.bucket,
			"position", pos.index,
		)
	default:
		ctx.Logger().Info(
			"Resuming scan from previous scan's bucket",
			"bucket", pos.bucket,
			"position", pos.index,
		)
	}

	bucketsToScanCount := len(bucketsToScan)
	for bucketIdx := pos.index; bucketIdx < bucketsToScanCount; bucketIdx++ {
		bucket := bucketsToScan[bucketIdx]
		ctx := context.WithValue(ctx, "bucket", bucket)

		if common.IsDone(ctx) {
			ctx.Logger().Error(ctx.Err(), "context done, while scanning bucket")
			return
>>>>>>> 33879e43
		}

		ctx.Logger().V(3).Info("Scanning bucket")

		s.SetProgressComplete(
<<<<<<< HEAD
			i,
			len(bucketsToScan),
			fmt.Sprintf("Bucket: %s", bucket),
			s.Progress.EncodedResumeInfo, // Do not set, resume handled by progressTracker
=======
			bucketIdx,
			len(bucketsToScan),
			fmt.Sprintf("Bucket: %s", bucket),
			s.Progress.EncodedResumeInfo,
>>>>>>> 33879e43
		)

		regionalClient, err := s.getRegionalClientForBucket(ctx, client, role, bucket)
		if err != nil {
			ctx.Logger().Error(err, "could not get regional client for bucket")
			continue
		}

		errorCount := sync.Map{}

		input := &s3.ListObjectsV2Input{Bucket: &bucket}
<<<<<<< HEAD
		if bucket == resumePoint.CurrentBucket && resumePoint.StartAfter != "" {
			input.StartAfter = &resumePoint.StartAfter
			ctx.Logger().V(3).Info(
				"Resuming bucket scan",
				"start_after", resumePoint.StartAfter,
=======
		if bucket == pos.bucket && pos.startAfter != "" {
			input.StartAfter = &pos.startAfter
			ctx.Logger().V(3).Info(
				"Resuming bucket scan",
				"start_after", pos.startAfter,
>>>>>>> 33879e43
			)
		}

		pageNumber := 1
		err = regionalClient.ListObjectsV2PagesWithContext(
			ctx,
			input,
			func(page *s3.ListObjectsV2Output, _ bool) bool {
				pageMetadata := pageMetadata{
					bucket:     bucket,
					pageNumber: pageNumber,
					client:     regionalClient,
					page:       page,
				}
				processingState := processingState{
					errorCount:  &errorCount,
					objectCount: &objectCount,
				}
				s.pageChunker(ctx, pageMetadata, processingState, chunksChan)

				pageNumber++
				return true
			})

		if err != nil {
			if role == "" {
				ctx.Logger().Error(err, "could not list objects in bucket")
			} else {
				// Our documentation blesses specifying a role to assume without specifying buckets to scan, which will
				// often cause this to happen a lot (because in that case the scanner tries to scan every bucket in the
				// account, but the role probably doesn't have access to all of them). This makes it expected behavior
				// and therefore not an error.
				ctx.Logger().V(3).Info("could not list objects in bucket", "err", err)
			}
		}
	}

	s.SetProgressComplete(
		len(bucketsToScan),
		len(bucketsToScan),
		fmt.Sprintf("Completed scanning source %s. %d objects scanned.", s.name, objectCount),
		"",
	)

	return nil
}

// Chunks emits chunks of bytes over a channel.
func (s *Source) Chunks(ctx context.Context, chunksChan chan *sources.Chunk, _ ...sources.ChunkingTarget) error {
	visitor := func(c context.Context, defaultRegionClient *s3.S3, roleArn string, buckets []string) error {
		return s.scanBuckets(c, defaultRegionClient, roleArn, buckets, chunksChan)
	}

	return s.visitRoles(ctx, visitor)
}

func (s *Source) getRegionalClientForBucket(
	ctx context.Context,
	defaultRegionClient *s3.S3,
	role string,
	bucket string,
) (*s3.S3, error) {
	region, err := s3manager.GetBucketRegionWithClient(ctx, defaultRegionClient, bucket)
	if err != nil {
		return nil, fmt.Errorf("could not get s3 region for bucket: %s", bucket)
	}

	if region == defaultAWSRegion {
		return defaultRegionClient, nil
	}

	regionalClient, err := s.newClient(region, role)
	if err != nil {
		return nil, fmt.Errorf("could not create regional s3 client for bucket %s: %w", bucket, err)
	}

	return regionalClient, nil
}

// pageChunker emits chunks onto the given channel from a page.
func (s *Source) pageChunker(
	ctx context.Context,
	metadata pageMetadata,
	state processingState,
	chunksChan chan *sources.Chunk,
) {
<<<<<<< HEAD
	s.progressTracker.Reset()
=======
	s.checkpointer.Reset() // Reset the checkpointer for each PAGE
>>>>>>> 33879e43
	ctx = context.WithValues(ctx, "bucket", metadata.bucket, "page_number", metadata.pageNumber)

	for objIdx, obj := range metadata.page.Contents {
		if obj == nil {
<<<<<<< HEAD
			s.metricsCollector.RecordObjectSkipped(metadata.bucket, "nil_object")
			if err := s.progressTracker.UpdateObjectProgress(ctx, objIdx, metadata.bucket, metadata.page.Contents); err != nil {
=======
			if err := s.checkpointer.UpdateObjectCompletion(ctx, objIdx, metadata.bucket, metadata.page.Contents); err != nil {
>>>>>>> 33879e43
				ctx.Logger().Error(err, "could not update progress for nil object")
			}
			continue
		}

		ctx = context.WithValues(ctx, "key", *obj.Key, "size", *obj.Size)

		if common.IsDone(ctx) {
			return
		}

		// Skip GLACIER and GLACIER_IR objects.
		if obj.StorageClass == nil || strings.Contains(*obj.StorageClass, "GLACIER") {
			ctx.Logger().V(5).Info("Skipping object in storage class", "storage_class", *obj.StorageClass)
<<<<<<< HEAD
			s.metricsCollector.RecordObjectSkipped(metadata.bucket, "storage_class")
			if err := s.progressTracker.UpdateObjectProgress(ctx, objIdx, metadata.bucket, metadata.page.Contents); err != nil {
=======
			if err := s.checkpointer.UpdateObjectCompletion(ctx, objIdx, metadata.bucket, metadata.page.Contents); err != nil {
>>>>>>> 33879e43
				ctx.Logger().Error(err, "could not update progress for glacier object")
			}
			continue
		}

		// Ignore large files.
		if *obj.Size > s.maxObjectSize {
			ctx.Logger().V(5).Info("Skipping %d byte file (over maxObjectSize limit)")
<<<<<<< HEAD
			s.metricsCollector.RecordObjectSkipped(metadata.bucket, "size_limit")
			if err := s.progressTracker.UpdateObjectProgress(ctx, objIdx, metadata.bucket, metadata.page.Contents); err != nil {
=======
			if err := s.checkpointer.UpdateObjectCompletion(ctx, objIdx, metadata.bucket, metadata.page.Contents); err != nil {
>>>>>>> 33879e43
				ctx.Logger().Error(err, "could not update progress for large file")
			}
			continue
		}

		// File empty file.
		if *obj.Size == 0 {
			ctx.Logger().V(5).Info("Skipping empty file")
<<<<<<< HEAD
			s.metricsCollector.RecordObjectSkipped(metadata.bucket, "empty_file")
			if err := s.progressTracker.UpdateObjectProgress(ctx, objIdx, metadata.bucket, metadata.page.Contents); err != nil {
=======
			if err := s.checkpointer.UpdateObjectCompletion(ctx, objIdx, metadata.bucket, metadata.page.Contents); err != nil {
>>>>>>> 33879e43
				ctx.Logger().Error(err, "could not update progress for empty file")
			}
			continue
		}

		// Skip incompatible extensions.
		if common.SkipFile(*obj.Key) {
			ctx.Logger().V(5).Info("Skipping file with incompatible extension")
<<<<<<< HEAD
			s.metricsCollector.RecordObjectSkipped(metadata.bucket, "incompatible_extension")
			if err := s.progressTracker.UpdateObjectProgress(ctx, objIdx, metadata.bucket, metadata.page.Contents); err != nil {
=======
			if err := s.checkpointer.UpdateObjectCompletion(ctx, objIdx, metadata.bucket, metadata.page.Contents); err != nil {
>>>>>>> 33879e43
				ctx.Logger().Error(err, "could not update progress for incompatible file")
			}
			continue
		}

		s.jobPool.Go(func() error {
			defer common.RecoverWithExit(ctx)
			if common.IsDone(ctx) {
				return ctx.Err()
			}

			if strings.HasSuffix(*obj.Key, "/") {
				ctx.Logger().V(5).Info("Skipping directory")
				s.metricsCollector.RecordObjectSkipped(metadata.bucket, "directory")
				return nil
			}

			path := strings.Split(*obj.Key, "/")
			prefix := strings.Join(path[:len(path)-1], "/")

			nErr, ok := state.errorCount.Load(prefix)
			if !ok {
				nErr = 0
			}
			if nErr.(int) > 3 {
				ctx.Logger().V(2).Info("Skipped due to excessive errors")
				return nil
			}
			// Make sure we use a separate context for the GetObjectWithContext call.
			// This ensures that the timeout is isolated and does not affect any downstream operations. (e.g. HandleFile)
			const getObjectTimeout = 30 * time.Second
			objCtx, cancel := context.WithTimeout(ctx, getObjectTimeout)
			defer cancel()

			res, err := metadata.client.GetObjectWithContext(objCtx, &s3.GetObjectInput{
				Bucket: &metadata.bucket,
				Key:    obj.Key,
			})
			if err != nil {
				if strings.Contains(err.Error(), "AccessDenied") {
					ctx.Logger().Error(err, "could not get S3 object; access denied")
					s.metricsCollector.RecordObjectSkipped(metadata.bucket, "access_denied")
				} else {
					ctx.Logger().Error(err, "could not get S3 object")
					s.metricsCollector.RecordObjectError(metadata.bucket)
				}
				// According to the documentation for GetObjectWithContext,
				// the response can be non-nil even if there was an error.
				// It's uncertain if the body will be nil in such cases,
				// but we'll close it if it's not.
				if res != nil && res.Body != nil {
					res.Body.Close()
				}

				nErr, ok := state.errorCount.Load(prefix)
				if !ok {
					nErr = 0
				}
				if nErr.(int) > 3 {
					ctx.Logger().V(3).Info("Skipped due to excessive errors")
					return nil
				}
				nErr = nErr.(int) + 1
				state.errorCount.Store(prefix, nErr)
				// too many consecutive errors on this page
				if nErr.(int) > 3 {
					ctx.Logger().V(2).Info("Too many consecutive errors, excluding prefix", "prefix", prefix)
				}
				return nil
			}
			defer res.Body.Close()

			email := "Unknown"
			if obj.Owner != nil {
				email = *obj.Owner.DisplayName
			}
			modified := obj.LastModified.String()
			chunkSkel := &sources.Chunk{
				SourceType: s.Type(),
				SourceName: s.name,
				SourceID:   s.SourceID(),
				JobID:      s.JobID(),
				SourceMetadata: &source_metadatapb.MetaData{
					Data: &source_metadatapb.MetaData_S3{
						S3: &source_metadatapb.S3{
							Bucket:    metadata.bucket,
							File:      sanitizer.UTF8(*obj.Key),
							Link:      sanitizer.UTF8(makeS3Link(metadata.bucket, *metadata.client.Config.Region, *obj.Key)),
							Email:     sanitizer.UTF8(email),
							Timestamp: sanitizer.UTF8(modified),
						},
					},
				},
				Verify: s.verify,
			}

			if err := handlers.HandleFile(ctx, res.Body, chunkSkel, sources.ChanReporter{Ch: chunksChan}); err != nil {
				ctx.Logger().Error(err, "error handling file")
				s.metricsCollector.RecordObjectError(metadata.bucket)
				return nil
			}

			atomic.AddUint64(state.objectCount, 1)
			ctx.Logger().V(5).Info("S3 object scanned.", "object_count", state.objectCount)
			nErr, ok = state.errorCount.Load(prefix)
			if !ok {
				nErr = 0
			}
			if nErr.(int) > 0 {
				state.errorCount.Store(prefix, 0)
<<<<<<< HEAD
=======
			}

			// Update progress after successful processing.
			if err := s.checkpointer.UpdateObjectCompletion(ctx, objIdx, metadata.bucket, metadata.page.Contents); err != nil {
				ctx.Logger().Error(err, "could not update progress for scanned object")
>>>>>>> 33879e43
			}

			// Update progress after successful processing.
			if err := s.progressTracker.UpdateObjectProgress(ctx, objIdx, metadata.bucket, metadata.page.Contents); err != nil {
				ctx.Logger().Error(err, "could not update progress for scanned object")
			}
			s.metricsCollector.RecordObjectScanned(metadata.bucket)

			return nil
		})
	}

	_ = s.jobPool.Wait()
}

func (s *Source) validateBucketAccess(ctx context.Context, client *s3.S3, roleArn string, buckets []string) []error {
	shouldHaveAccessToAllBuckets := roleArn == ""
	wasAbleToListAnyBucket := false
	var errs []error

	for _, bucket := range buckets {
		if common.IsDone(ctx) {
			return append(errs, ctx.Err())
		}

		regionalClient, err := s.getRegionalClientForBucket(ctx, client, roleArn, bucket)
		if err != nil {
			errs = append(errs, fmt.Errorf("could not get regional client for bucket %q: %w", bucket, err))
			continue
		}

		_, err = regionalClient.ListObjectsV2(&s3.ListObjectsV2Input{Bucket: &bucket})
		if err == nil {
			wasAbleToListAnyBucket = true
		} else if shouldHaveAccessToAllBuckets {
			errs = append(errs, fmt.Errorf("could not list objects in bucket %q: %w", bucket, err))
		}
	}

	if !wasAbleToListAnyBucket {
		if roleArn == "" {
			errs = append(errs, errors.New("could not list objects in any bucket"))
		} else {
			errs = append(errs, fmt.Errorf("role %q could not list objects in any bucket", roleArn))
		}
	}

	return errs
}

// visitRoles iterates over the configured AWS roles and calls the provided function
// for each role, passing in the default S3 client, the role ARN, and the list of
// buckets to scan.
//
// The provided function parameter typically implements the core scanning logic
// and must handle context cancellation appropriately.
//
// If no roles are configured, it will call the function with an empty role ARN.
func (s *Source) visitRoles(
	ctx context.Context,
	f func(c context.Context, defaultRegionClient *s3.S3, roleArn string, buckets []string) error,
) error {
	roles := s.conn.GetRoles()
	if len(roles) == 0 {
		roles = []string{""}
	}

	for _, role := range roles {
		s.metricsCollector.RecordRoleScanned(role)

		client, err := s.newClient(defaultAWSRegion, role)
		if err != nil {
			return fmt.Errorf("could not create s3 client: %w", err)
		}

		bucketsToScan, err := s.getBucketsToScan(client)
		if err != nil {
			return fmt.Errorf("role %q could not list any s3 buckets for scanning: %w", role, err)
		}

		if err := f(ctx, client, role, bucketsToScan); err != nil {
			return err
		}
	}

	return nil
}

// S3 links currently have the general format of:
// https://[bucket].s3[.region unless us-east-1].amazonaws.com/[key]
func makeS3Link(bucket, region, key string) string {
	if region == defaultAWSRegion {
		region = ""
	} else {
		region = "." + region
	}
	return fmt.Sprintf("https://%s.s3%s.amazonaws.com/%s", bucket, region, key)
}<|MERGE_RESOLUTION|>--- conflicted
+++ resolved
@@ -46,14 +46,9 @@
 	concurrency int
 	conn        *sourcespb.S3
 
-<<<<<<< HEAD
-	progressTracker *ProgressTracker
+	checkpointer *Checkpointer
 	sources.Progress
 	metricsCollector metricsCollector
-=======
-	checkpointer *Checkpointer
-	sources.Progress
->>>>>>> 33879e43
 
 	errorCount    *sync.Map
 	jobPool       *errgroup.Group
@@ -99,12 +94,8 @@
 	}
 	s.conn = &conn
 
-<<<<<<< HEAD
-	s.progressTracker = NewProgressTracker(ctx, conn.GetEnableResumption(), &s.Progress)
+	s.checkpointer = NewCheckpointer(ctx, conn.GetEnableResumption(), &s.Progress)
 	s.metricsCollector = metricsInstance
-=======
-	s.checkpointer = NewCheckpointer(ctx, conn.GetEnableResumption(), &s.Progress)
->>>>>>> 33879e43
 
 	s.setMaxObjectSize(conn.GetMaxObjectSize())
 
@@ -239,8 +230,6 @@
 	objectCount *uint64   // Total number of objects processed
 }
 
-<<<<<<< HEAD
-=======
 // resumePosition tracks where to restart scanning S3 buckets and objects after an interruption.
 // It encapsulates all the information needed to resume a scan from its last known position.
 type resumePosition struct {
@@ -289,42 +278,17 @@
 	}
 }
 
->>>>>>> 33879e43
 func (s *Source) scanBuckets(
 	ctx context.Context,
 	client *s3.S3,
 	role string,
 	bucketsToScan []string,
 	chunksChan chan *sources.Chunk,
-<<<<<<< HEAD
-) error {
-=======
 ) {
->>>>>>> 33879e43
 	if role != "" {
 		ctx = context.WithValue(ctx, "role", role)
 	}
 	var objectCount uint64
-<<<<<<< HEAD
-
-	// Determine starting point for resuming scan.
-	resumePoint, err := s.progressTracker.GetResumePoint(ctx)
-	if err != nil {
-		return fmt.Errorf("failed to get resume point :%w", err)
-	}
-
-	startIdx, _ := slices.BinarySearch(bucketsToScan, resumePoint.CurrentBucket)
-
-	bucketsToScanCount := len(bucketsToScan)
-	for i := startIdx; i < bucketsToScanCount; i++ {
-		s.metricsCollector.RecordBucketForRole(role)
-
-		bucket := bucketsToScan[i]
-		ctx := context.WithValue(ctx, "bucket", bucket)
-
-		if common.IsDone(ctx) {
-			return ctx.Err()
-=======
 
 	pos := determineResumePosition(ctx, s.checkpointer, bucketsToScan)
 	switch {
@@ -346,29 +310,22 @@
 
 	bucketsToScanCount := len(bucketsToScan)
 	for bucketIdx := pos.index; bucketIdx < bucketsToScanCount; bucketIdx++ {
+		s.metricsCollector.RecordBucketForRole(role)
 		bucket := bucketsToScan[bucketIdx]
 		ctx := context.WithValue(ctx, "bucket", bucket)
 
 		if common.IsDone(ctx) {
 			ctx.Logger().Error(ctx.Err(), "context done, while scanning bucket")
 			return
->>>>>>> 33879e43
 		}
 
 		ctx.Logger().V(3).Info("Scanning bucket")
 
 		s.SetProgressComplete(
-<<<<<<< HEAD
-			i,
-			len(bucketsToScan),
-			fmt.Sprintf("Bucket: %s", bucket),
-			s.Progress.EncodedResumeInfo, // Do not set, resume handled by progressTracker
-=======
 			bucketIdx,
 			len(bucketsToScan),
 			fmt.Sprintf("Bucket: %s", bucket),
 			s.Progress.EncodedResumeInfo,
->>>>>>> 33879e43
 		)
 
 		regionalClient, err := s.getRegionalClientForBucket(ctx, client, role, bucket)
@@ -380,19 +337,11 @@
 		errorCount := sync.Map{}
 
 		input := &s3.ListObjectsV2Input{Bucket: &bucket}
-<<<<<<< HEAD
-		if bucket == resumePoint.CurrentBucket && resumePoint.StartAfter != "" {
-			input.StartAfter = &resumePoint.StartAfter
-			ctx.Logger().V(3).Info(
-				"Resuming bucket scan",
-				"start_after", resumePoint.StartAfter,
-=======
 		if bucket == pos.bucket && pos.startAfter != "" {
 			input.StartAfter = &pos.startAfter
 			ctx.Logger().V(3).Info(
 				"Resuming bucket scan",
 				"start_after", pos.startAfter,
->>>>>>> 33879e43
 			)
 		}
 
@@ -436,14 +385,13 @@
 		fmt.Sprintf("Completed scanning source %s. %d objects scanned.", s.name, objectCount),
 		"",
 	)
-
-	return nil
 }
 
 // Chunks emits chunks of bytes over a channel.
 func (s *Source) Chunks(ctx context.Context, chunksChan chan *sources.Chunk, _ ...sources.ChunkingTarget) error {
 	visitor := func(c context.Context, defaultRegionClient *s3.S3, roleArn string, buckets []string) error {
-		return s.scanBuckets(c, defaultRegionClient, roleArn, buckets, chunksChan)
+		s.scanBuckets(c, defaultRegionClient, roleArn, buckets, chunksChan)
+		return nil
 	}
 
 	return s.visitRoles(ctx, visitor)
@@ -479,21 +427,13 @@
 	state processingState,
 	chunksChan chan *sources.Chunk,
 ) {
-<<<<<<< HEAD
-	s.progressTracker.Reset()
-=======
 	s.checkpointer.Reset() // Reset the checkpointer for each PAGE
->>>>>>> 33879e43
 	ctx = context.WithValues(ctx, "bucket", metadata.bucket, "page_number", metadata.pageNumber)
 
 	for objIdx, obj := range metadata.page.Contents {
 		if obj == nil {
-<<<<<<< HEAD
 			s.metricsCollector.RecordObjectSkipped(metadata.bucket, "nil_object")
-			if err := s.progressTracker.UpdateObjectProgress(ctx, objIdx, metadata.bucket, metadata.page.Contents); err != nil {
-=======
 			if err := s.checkpointer.UpdateObjectCompletion(ctx, objIdx, metadata.bucket, metadata.page.Contents); err != nil {
->>>>>>> 33879e43
 				ctx.Logger().Error(err, "could not update progress for nil object")
 			}
 			continue
@@ -508,12 +448,8 @@
 		// Skip GLACIER and GLACIER_IR objects.
 		if obj.StorageClass == nil || strings.Contains(*obj.StorageClass, "GLACIER") {
 			ctx.Logger().V(5).Info("Skipping object in storage class", "storage_class", *obj.StorageClass)
-<<<<<<< HEAD
 			s.metricsCollector.RecordObjectSkipped(metadata.bucket, "storage_class")
-			if err := s.progressTracker.UpdateObjectProgress(ctx, objIdx, metadata.bucket, metadata.page.Contents); err != nil {
-=======
 			if err := s.checkpointer.UpdateObjectCompletion(ctx, objIdx, metadata.bucket, metadata.page.Contents); err != nil {
->>>>>>> 33879e43
 				ctx.Logger().Error(err, "could not update progress for glacier object")
 			}
 			continue
@@ -522,12 +458,8 @@
 		// Ignore large files.
 		if *obj.Size > s.maxObjectSize {
 			ctx.Logger().V(5).Info("Skipping %d byte file (over maxObjectSize limit)")
-<<<<<<< HEAD
 			s.metricsCollector.RecordObjectSkipped(metadata.bucket, "size_limit")
-			if err := s.progressTracker.UpdateObjectProgress(ctx, objIdx, metadata.bucket, metadata.page.Contents); err != nil {
-=======
 			if err := s.checkpointer.UpdateObjectCompletion(ctx, objIdx, metadata.bucket, metadata.page.Contents); err != nil {
->>>>>>> 33879e43
 				ctx.Logger().Error(err, "could not update progress for large file")
 			}
 			continue
@@ -536,12 +468,8 @@
 		// File empty file.
 		if *obj.Size == 0 {
 			ctx.Logger().V(5).Info("Skipping empty file")
-<<<<<<< HEAD
 			s.metricsCollector.RecordObjectSkipped(metadata.bucket, "empty_file")
-			if err := s.progressTracker.UpdateObjectProgress(ctx, objIdx, metadata.bucket, metadata.page.Contents); err != nil {
-=======
 			if err := s.checkpointer.UpdateObjectCompletion(ctx, objIdx, metadata.bucket, metadata.page.Contents); err != nil {
->>>>>>> 33879e43
 				ctx.Logger().Error(err, "could not update progress for empty file")
 			}
 			continue
@@ -550,12 +478,8 @@
 		// Skip incompatible extensions.
 		if common.SkipFile(*obj.Key) {
 			ctx.Logger().V(5).Info("Skipping file with incompatible extension")
-<<<<<<< HEAD
 			s.metricsCollector.RecordObjectSkipped(metadata.bucket, "incompatible_extension")
-			if err := s.progressTracker.UpdateObjectProgress(ctx, objIdx, metadata.bucket, metadata.page.Contents); err != nil {
-=======
 			if err := s.checkpointer.UpdateObjectCompletion(ctx, objIdx, metadata.bucket, metadata.page.Contents); err != nil {
->>>>>>> 33879e43
 				ctx.Logger().Error(err, "could not update progress for incompatible file")
 			}
 			continue
@@ -666,18 +590,10 @@
 			}
 			if nErr.(int) > 0 {
 				state.errorCount.Store(prefix, 0)
-<<<<<<< HEAD
-=======
 			}
 
 			// Update progress after successful processing.
 			if err := s.checkpointer.UpdateObjectCompletion(ctx, objIdx, metadata.bucket, metadata.page.Contents); err != nil {
-				ctx.Logger().Error(err, "could not update progress for scanned object")
->>>>>>> 33879e43
-			}
-
-			// Update progress after successful processing.
-			if err := s.progressTracker.UpdateObjectProgress(ctx, objIdx, metadata.bucket, metadata.page.Contents); err != nil {
 				ctx.Logger().Error(err, "could not update progress for scanned object")
 			}
 			s.metricsCollector.RecordObjectScanned(metadata.bucket)
