package s3

import (
	"fmt"
	"strings"
	"sync"
	"sync/atomic"
	"time"

	"github.com/aws/aws-sdk-go/aws"
	"github.com/aws/aws-sdk-go/aws/credentials"
	"github.com/aws/aws-sdk-go/aws/credentials/stscreds"
	"github.com/aws/aws-sdk-go/aws/session"
	"github.com/aws/aws-sdk-go/service/s3"
	"github.com/aws/aws-sdk-go/service/s3/s3manager"
	"github.com/aws/aws-sdk-go/service/sts"
	"github.com/go-errors/errors"
	"github.com/go-logr/logr"
	"golang.org/x/sync/errgroup"
	"google.golang.org/protobuf/proto"
	"google.golang.org/protobuf/types/known/anypb"

	"github.com/trufflesecurity/trufflehog/v3/pkg/common"
	"github.com/trufflesecurity/trufflehog/v3/pkg/context"
	"github.com/trufflesecurity/trufflehog/v3/pkg/handlers"
	"github.com/trufflesecurity/trufflehog/v3/pkg/pb/source_metadatapb"
	"github.com/trufflesecurity/trufflehog/v3/pkg/pb/sourcespb"
	"github.com/trufflesecurity/trufflehog/v3/pkg/sanitizer"
	"github.com/trufflesecurity/trufflehog/v3/pkg/sources"
)

const (
	SourceType = sourcespb.SourceType_SOURCE_TYPE_S3

	defaultAWSRegion     = "us-east-1"
	defaultMaxObjectSize = 250 * 1024 * 1024 // 250 MiB
	maxObjectSizeLimit   = 250 * 1024 * 1024 // 250 MiB
)

type Source struct {
	name        string
	sourceId    sources.SourceID
	jobId       sources.JobID
	verify      bool
	concurrency int
	log         logr.Logger
	sources.Progress
	errorCount    *sync.Map
	conn          *sourcespb.S3
	jobPool       *errgroup.Group
	maxObjectSize int64
	sources.CommonSourceUnitUnmarshaller
}

// Ensure the Source satisfies the interfaces at compile time
var _ sources.Source = (*Source)(nil)
var _ sources.SourceUnitUnmarshaller = (*Source)(nil)
var _ sources.Validator = (*Source)(nil)

// Type returns the type of source
func (s *Source) Type() sourcespb.SourceType {
	return SourceType
}

func (s *Source) SourceID() sources.SourceID {
	return s.sourceId
}

func (s *Source) JobID() sources.JobID {
	return s.jobId
}

// Init returns an initialized AWS source
func (s *Source) Init(aCtx context.Context, name string, jobId sources.JobID, sourceId sources.SourceID, verify bool, connection *anypb.Any, concurrency int) error {
	s.log = context.WithValues(aCtx, "source", s.Type(), "name", name).Logger()

	s.name = name
	s.sourceId = sourceId
	s.jobId = jobId
	s.verify = verify
	s.concurrency = concurrency
	s.errorCount = &sync.Map{}
	s.log = aCtx.Logger()
	s.jobPool = &errgroup.Group{}
	s.jobPool.SetLimit(concurrency)

	var conn sourcespb.S3
	err := anypb.UnmarshalTo(connection, &conn, proto.UnmarshalOptions{})
	if err != nil {
		return errors.WrapPrefix(err, "error unmarshalling connection", 0)
	}
	s.conn = &conn

	s.setMaxObjectSize(conn.GetMaxObjectSize())

	if len(conn.Buckets) > 0 && len(conn.IgnoreBuckets) > 0 {
		return fmt.Errorf("either a bucket include list or a bucket ignore list can be specified, but not both")
	}

	return nil
}

func (s *Source) Validate(ctx context.Context) []error {
	var errs []error
	visitor := func(c context.Context, defaultRegionClient *s3.S3, roleArn string, buckets []string) {
		roleErrs := s.validateBucketAccess(c, defaultRegionClient, roleArn, buckets)
		if len(roleErrs) > 0 {
			errs = append(errs, roleErrs...)
		}
	}

	err := s.visitRoles(ctx, visitor)
	if err != nil {
		errs = append(errs, err)
	}

	return errs
}

// setMaxObjectSize sets the maximum size of objects that will be scanned. If
// not set, set to a negative number, or set larger than the
// maxObjectSizeLimit, the defaultMaxObjectSizeLimit will be used.
func (s *Source) setMaxObjectSize(maxObjectSize int64) {
	if maxObjectSize <= 0 || maxObjectSize > maxObjectSizeLimit {
		s.maxObjectSize = defaultMaxObjectSize
	} else {
		s.maxObjectSize = maxObjectSize
	}
}

func (s *Source) newClient(region, roleArn string) (*s3.S3, error) {
	cfg := aws.NewConfig()
	cfg.CredentialsChainVerboseErrors = aws.Bool(true)
	cfg.LogLevel = aws.LogLevel(aws.LogDebugWithRequestErrors)
	cfg.Region = aws.String(region)

	switch cred := s.conn.GetCredential().(type) {
	case *sourcespb.S3_SessionToken:
		cfg.Credentials = credentials.NewStaticCredentials(cred.SessionToken.Key, cred.SessionToken.Secret, cred.SessionToken.SessionToken)
	case *sourcespb.S3_AccessKey:
		cfg.Credentials = credentials.NewStaticCredentials(cred.AccessKey.Key, cred.AccessKey.Secret, "")
	case *sourcespb.S3_Unauthenticated:
		cfg.Credentials = credentials.AnonymousCredentials
	default:
		// In all other cases, the AWS SDK will follow its normal waterfall logic to pick up credentials (i.e. they can
		// come from the environment or the credentials file or whatever else AWS gets up to).
	}

	if roleArn != "" {
		sess, err := session.NewSession(cfg)
		if err != nil {
			return nil, err
		}

		stsClient := sts.New(sess)
		cfg.Credentials = stscreds.NewCredentialsWithClient(stsClient, roleArn, func(p *stscreds.AssumeRoleProvider) {
			p.RoleSessionName = "trufflehog"
		})
	}

	sess, err := session.NewSessionWithOptions(session.Options{
		SharedConfigState: session.SharedConfigEnable,
		Config:            *cfg,
	})
	if err != nil {
		return nil, err
	}

	return s3.New(sess), nil
}

// IAM identity needs s3:ListBuckets permission
func (s *Source) getBucketsToScan(client *s3.S3) ([]string, error) {
	if len(s.conn.Buckets) > 0 {
		return s.conn.Buckets, nil
	}

	ignore := make(map[string]struct{}, len(s.conn.IgnoreBuckets))
	for _, bucket := range s.conn.IgnoreBuckets {
		ignore[bucket] = struct{}{}
	}

	res, err := client.ListBuckets(&s3.ListBucketsInput{})
	if err != nil {
		return nil, err
	}

	var bucketsToScan []string
	for _, bucket := range res.Buckets {
		name := *bucket.Name
		if _, ignored := ignore[name]; !ignored {
			bucketsToScan = append(bucketsToScan, name)
		}
	}
	return bucketsToScan, nil
}

func (s *Source) scanBuckets(ctx context.Context, client *s3.S3, role string, bucketsToScan []string, chunksChan chan *sources.Chunk) {
	objectCount := uint64(0)

	logger := s.log
	if role != "" {
		logger = logger.WithValues("roleArn", role)
	}

	for i, bucket := range bucketsToScan {
		logger := logger.WithValues("bucket", bucket)

		if common.IsDone(ctx) {
			return
		}

		s.SetProgressComplete(i, len(bucketsToScan), fmt.Sprintf("Bucket: %s", bucket), "")
		logger.V(3).Info("Scanning bucket")

		regionalClient, err := s.getRegionalClientForBucket(ctx, client, role, bucket)
		if err != nil {
			logger.Error(err, "could not get regional client for bucket")
			continue
		}

		errorCount := sync.Map{}

		err = regionalClient.ListObjectsV2PagesWithContext(
			ctx, &s3.ListObjectsV2Input{Bucket: &bucket},
			func(page *s3.ListObjectsV2Output, last bool) bool {
				s.pageChunker(ctx, regionalClient, chunksChan, bucket, page, &errorCount, i+1, &objectCount)
				return true
			})

		if err != nil {
			if role == "" {
				logger.Error(err, "could not list objects in bucket")
			} else {
				// Our documentation blesses specifying a role to assume without specifying buckets to scan, which will
				// often cause this to happen a lot (because in that case the scanner tries to scan every bucket in the
				// account, but the role probably doesn't have access to all of them). This makes it expected behavior
				// and therefore not an error.
				logger.V(3).Info("could not list objects in bucket",
					"err", err)
			}
		}
	}
	s.SetProgressComplete(len(bucketsToScan), len(bucketsToScan), fmt.Sprintf("Completed scanning source %s. %d objects scanned.", s.name, objectCount), "")
}

// Chunks emits chunks of bytes over a channel.
func (s *Source) Chunks(ctx context.Context, chunksChan chan *sources.Chunk, _ ...sources.ChunkingTarget) error {
	visitor := func(c context.Context, defaultRegionClient *s3.S3, roleArn string, buckets []string) {
		s.scanBuckets(c, defaultRegionClient, roleArn, buckets, chunksChan)
	}

	return s.visitRoles(ctx, visitor)
}

func (s *Source) getRegionalClientForBucket(ctx context.Context, defaultRegionClient *s3.S3, role, bucket string) (*s3.S3, error) {
	region, err := s3manager.GetBucketRegionWithClient(ctx, defaultRegionClient, bucket)
	if err != nil {
		return nil, errors.WrapPrefix(err, "could not get s3 region for bucket", 0)
	}

	if region == defaultAWSRegion {
		return defaultRegionClient, nil
	}

	regionalClient, err := s.newClient(region, role)
	if err != nil {
		return nil, errors.WrapPrefix(err, "could not create regional s3 client", 0)
	}

	return regionalClient, nil
}

// pageChunker emits chunks onto the given channel from a page
func (s *Source) pageChunker(ctx context.Context, client *s3.S3, chunksChan chan *sources.Chunk, bucket string, page *s3.ListObjectsV2Output, errorCount *sync.Map, pageNumber int, objectCount *uint64) {
	for _, obj := range page.Contents {
		obj := obj
		if common.IsDone(ctx) {
			return
		}

		if obj == nil {
			continue
		}

		// skip GLACIER and GLACIER_IR objects
		if obj.StorageClass == nil || strings.Contains(*obj.StorageClass, "GLACIER") {
			s.log.V(5).Info("Skipping object in storage class", "storage_class", *obj.StorageClass, "object", *obj.Key)
			continue
		}

		// ignore large files
		if *obj.Size > s.maxObjectSize {
			s.log.V(5).Info("Skipping %d byte file (over maxObjectSize limit)", "object", *obj.Key)
			continue
		}

		// file empty file
		if *obj.Size == 0 {
			s.log.V(5).Info("Skipping 0 byte file", "object", *obj.Key)
			continue
		}

		// skip incompatible extensions
		if common.SkipFile(*obj.Key) {
			s.log.V(5).Info("Skipping file with incompatible extension", "object", *obj.Key)
			continue
		}

		s.jobPool.Go(func() error {
			defer common.RecoverWithExit(ctx)

			if strings.HasSuffix(*obj.Key, "/") {
				s.log.V(5).Info("Skipping directory", "object", *obj.Key)
				return nil
			}

			path := strings.Split(*obj.Key, "/")
			prefix := strings.Join(path[:len(path)-1], "/")

			nErr, ok := errorCount.Load(prefix)
			if !ok {
				nErr = 0
			}
			if nErr.(int) > 3 {
				s.log.V(2).Info("Skipped due to excessive errors", "object", *obj.Key)
				return nil
			}

<<<<<<< HEAD
			const defaultTimeout = 30 * time.Second
			// files break with spaces, must replace with +
			// objKey := strings.ReplaceAll(*obj.Key, " ", "+")
			ctx, cancel := context.WithTimeout(ctx, defaultTimeout)
			defer cancel()
			res, err := client.GetObjectWithContext(ctx, &s3.GetObjectInput{
				Bucket: &bucket,
				Key:    obj.Key,
			})
=======
			// Use an anonymous function to retrieve the S3 object with a dedicated timeout context.
			// This ensures that the timeout is isolated and does not affect any downstream operations. (e.g. HandleFile)
			getObject := func() (*s3.GetObjectOutput, error) {
				const getObjectTimeout = 5 * time.Second
				objCtx, cancel := context.WithTimeout(ctx, getObjectTimeout)
				defer cancel()

				return client.GetObjectWithContext(objCtx, &s3.GetObjectInput{
					Bucket: &bucket,
					Key:    obj.Key,
				})
			}

			res, err := getObject()
>>>>>>> 871a2b0f
			if err != nil {
				if !strings.Contains(err.Error(), "AccessDenied") {
					s.log.Error(err, "could not get S3 object", "object", *obj.Key)
				}

				nErr, ok := errorCount.Load(prefix)
				if !ok {
					nErr = 0
				}
				if nErr.(int) > 3 {
					s.log.V(3).Info("Skipped due to excessive errors", "object", *obj.Key)
					return nil
				}
				nErr = nErr.(int) + 1
				errorCount.Store(prefix, nErr)
				// too many consecutive errors on this page
				if nErr.(int) > 3 {
					s.log.V(2).Info("Too many consecutive errors, excluding prefix", "prefix", prefix)
				}
				return nil
			}
			defer res.Body.Close()

			email := "Unknown"
			if obj.Owner != nil {
				email = *obj.Owner.DisplayName
			}
			modified := obj.LastModified.String()
			chunkSkel := &sources.Chunk{
				SourceType: s.Type(),
				SourceName: s.name,
				SourceID:   s.SourceID(),
				JobID:      s.JobID(),
				SourceMetadata: &source_metadatapb.MetaData{
					Data: &source_metadatapb.MetaData_S3{
						S3: &source_metadatapb.S3{
							Bucket:    bucket,
							File:      sanitizer.UTF8(*obj.Key),
							Link:      sanitizer.UTF8(makeS3Link(bucket, *client.Config.Region, *obj.Key)),
							Email:     sanitizer.UTF8(email),
							Timestamp: sanitizer.UTF8(modified),
						},
					},
				},
				Verify: s.verify,
			}

			if err := handlers.HandleFile(ctx, res.Body, chunkSkel, sources.ChanReporter{Ch: chunksChan}); err != nil {
				ctx.Logger().Error(err, "error handling file")
				return nil
			}

			atomic.AddUint64(objectCount, 1)
			s.log.V(5).Info("S3 object scanned.", "object_count", objectCount, "page_number", pageNumber)
			nErr, ok = errorCount.Load(prefix)
			if !ok {
				nErr = 0
			}
			if nErr.(int) > 0 {
				errorCount.Store(prefix, 0)
			}

			return nil
		})
	}

	_ = s.jobPool.Wait()
}

func (s *Source) validateBucketAccess(ctx context.Context, client *s3.S3, roleArn string, buckets []string) []error {
	shouldHaveAccessToAllBuckets := roleArn == ""
	wasAbleToListAnyBucket := false
	var errs []error

	for _, bucket := range buckets {
		if common.IsDone(ctx) {
			return append(errs, ctx.Err())
		}

		regionalClient, err := s.getRegionalClientForBucket(ctx, client, roleArn, bucket)
		if err != nil {
			errs = append(errs, fmt.Errorf("could not get regional client for bucket %q: %w", bucket, err))
			continue
		}

		_, err = regionalClient.ListObjectsV2(&s3.ListObjectsV2Input{Bucket: &bucket})

		if err == nil {
			wasAbleToListAnyBucket = true
		} else if shouldHaveAccessToAllBuckets {
			errs = append(errs, fmt.Errorf("could not list objects in bucket %q: %w", bucket, err))
		}
	}

	if !wasAbleToListAnyBucket {
		if roleArn == "" {
			errs = append(errs, fmt.Errorf("could not list objects in any bucket"))
		} else {
			errs = append(errs, fmt.Errorf("role %q could not list objects in any bucket", roleArn))
		}
	}

	return errs
}

func (s *Source) visitRoles(ctx context.Context, f func(c context.Context, defaultRegionClient *s3.S3, roleArn string, buckets []string)) error {
	roles := s.conn.Roles
	if len(roles) == 0 {
		roles = []string{""}
	}

	for _, role := range roles {
		client, err := s.newClient(defaultAWSRegion, role)
		if err != nil {
			return errors.WrapPrefix(err, "could not create s3 client", 0)
		}

		bucketsToScan, err := s.getBucketsToScan(client)
		if err != nil {
			return fmt.Errorf("role %q could not list any s3 buckets for scanning: %w", role, err)
		}

		f(ctx, client, role, bucketsToScan)
	}

	return nil
}

// S3 links currently have the general format of:
// https://[bucket].s3[.region unless us-east-1].amazonaws.com/[key]
func makeS3Link(bucket, region, key string) string {
	if region == "us-east-1" {
		region = ""
	} else {
		region = "." + region
	}
	return fmt.Sprintf("https://%s.s3%s.amazonaws.com/%s", bucket, region, key)
}<|MERGE_RESOLUTION|>--- conflicted
+++ resolved
@@ -327,21 +327,10 @@
 				return nil
 			}
 
-<<<<<<< HEAD
-			const defaultTimeout = 30 * time.Second
-			// files break with spaces, must replace with +
-			// objKey := strings.ReplaceAll(*obj.Key, " ", "+")
-			ctx, cancel := context.WithTimeout(ctx, defaultTimeout)
-			defer cancel()
-			res, err := client.GetObjectWithContext(ctx, &s3.GetObjectInput{
-				Bucket: &bucket,
-				Key:    obj.Key,
-			})
-=======
 			// Use an anonymous function to retrieve the S3 object with a dedicated timeout context.
 			// This ensures that the timeout is isolated and does not affect any downstream operations. (e.g. HandleFile)
 			getObject := func() (*s3.GetObjectOutput, error) {
-				const getObjectTimeout = 5 * time.Second
+				const getObjectTimeout = 30 * time.Second
 				objCtx, cancel := context.WithTimeout(ctx, getObjectTimeout)
 				defer cancel()
 
@@ -352,7 +341,6 @@
 			}
 
 			res, err := getObject()
->>>>>>> 871a2b0f
 			if err != nil {
 				if !strings.Contains(err.Error(), "AccessDenied") {
 					s.log.Error(err, "could not get S3 object", "object", *obj.Key)
