--- conflicted
+++ resolved
@@ -132,9 +132,7 @@
 // It logs the extraction, checks for cancellation, and decides whether to skip the file based on its name or type,
 // particularly for binary files if configured to skip. If the file is not skipped, it recursively calls openArchive
 // to handle nested archives or to continue processing based on the file's content and depth in the archive structure.
-<<<<<<< HEAD
-<<<<<<< HEAD
-func (h *DefaultHandler) extractorHandler(archiveChan chan []byte) func(context.Context, archiver.File) error {
+func (h *defaultHandler) extractorHandler(archiveChan chan []byte) func(context.Context, archiver.File) error {
 	return func(ctx context.Context, file archiver.File) error {
 		lCtx := logContext.WithValues(
 			logContext.AddLogger(ctx),
@@ -142,14 +140,6 @@
 			"size", file.Size(),
 		)
 		lCtx.Logger().V(5).Info("Handling extracted file.")
-=======
-=======
->>>>>>> 252d7ef3
-func (h *defaultHandler) extractorHandler(archiveChan chan []byte) func(context.Context, archiver.File) error {
-	return func(ctx context.Context, f archiver.File) error {
-		lCtx := logContext.AddLogger(ctx)
-		lCtx.Logger().V(5).Info("Handling extracted file.", "filename", f.Name())
->>>>>>> d2a11ce7f (make structs and methods private)
 
 		if common.IsDone(ctx) {
 			return ctx.Err()
@@ -169,20 +159,12 @@
 			return nil
 		}
 
-<<<<<<< HEAD
-		if h.skipBinaries && common.IsBinary(file.Name()) {
-			lCtx.Logger().V(5).Info("skipping binary file")
-			return nil
-		}
-
 		fReader, err := file.Open()
 		if err != nil {
 			return err
 		}
 		defer fReader.Close()
 
-=======
->>>>>>> 252d7ef3
 		return h.openArchive(lCtx, depth, fReader, archiveChan)
 	}
 }
