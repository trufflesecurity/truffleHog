package handlers

import (
	"errors"
	"fmt"
	"io"

	"github.com/gabriel-vasile/mimetype"
	"github.com/mholt/archiver/v4"

	logContext "github.com/trufflesecurity/trufflehog/v3/pkg/context"
	"github.com/trufflesecurity/trufflehog/v3/pkg/readers"
	"github.com/trufflesecurity/trufflehog/v3/pkg/sources"
)

// fileReader is a custom reader that wraps an io.Reader and provides additional functionality for identifying
// and handling different file types. It abstracts away the complexity of detecting file formats, MIME types,
// and archive types, allowing for a more modular and extensible file handling process.
//
// fileReader leverages the archiver and mimetype packages for file type identification and provides information
// about the detected file format, MIME type, and whether the file is an archive. This information can be
// used by FileHandler implementations to make decisions on how to process the file.
//
<<<<<<< HEAD
=======
// The IsGenericArchive field indicates whether the file represents an archive format that is supported by the
// archiver library. This allows FileHandler implementations to determine if the file can be processed using
// the default archive handling capabilities provided by the archiver package.
//
>>>>>>> 15c63339
// By encapsulating the file type detection logic, fileReader simplifies the implementation of FileHandler and
// promotes a more cohesive and maintainable codebase. It also embeds a BufferedFileReader to provide efficient
// random access to the file content.
type fileReader struct {
	format   archiver.Format
	mimeType mimeType
	*readers.BufferedFileReader
<<<<<<< HEAD
	isArchive bool
}
=======
	isGenericArchive bool
}

var ErrEmptyReader = errors.New("reader is empty")
>>>>>>> 15c63339

func newFileReader(r io.ReadCloser) (fileReader, error) {
	defer r.Close()

	var (
		reader fileReader
		rdr    *readers.BufferedFileReader
		err    error
	)
	rdr, err = readers.NewBufferedFileReader(r)
	if err != nil {
		return reader, fmt.Errorf("error creating random access reader: %w", err)
	}
	reader.BufferedFileReader = rdr

	// Ensure the reader is closed if an error occurs after the reader is created.
	// During non-error conditions, the caller is responsible for closing the reader.
	defer func() {
		if err != nil && rdr != nil {
			_ = rdr.Close()
		}
	}()

<<<<<<< HEAD
	format, arReader, err := archiver.Identify("", rdr)
	switch {
	case err == nil: // Archive detected
		reader.isArchive = true
		reader.mimeType = mimeType(format.Name())
		reader.format = format
	case errors.Is(err, archiver.ErrNoMatch):
		// Not an archive handled by archiver, try to detect MIME type.
		// This will occur for un-supported archive types and non-archive files. (ex: .deb, .rpm, .txt)
		mimeT, err := mimetype.DetectReader(arReader)
		if err != nil {
			return reader, fmt.Errorf("error detecting MIME type: %w", err)
		}
		reader.mimeType = mimeType(mimeT.String())
	default: // Error identifying archive
		return reader, fmt.Errorf("error identifying archive: %w", err)
	}

	if _, err = rdr.Seek(0, io.SeekStart); err != nil {
		return reader, fmt.Errorf("error seeking to start of file: %w", err)
	}

=======
	// Check if the reader is empty.
	if rdr.Size() == 0 {
		return reader, ErrEmptyReader
	}

	format, arReader, err := archiver.Identify("", rdr)
	switch {
	case err == nil: // Archive detected
		reader.isGenericArchive = true
		reader.mimeType = mimeType(format.Name())
		reader.format = format
	case errors.Is(err, archiver.ErrNoMatch):
		// Not an archive handled by archiver, try to detect MIME type.
		// This will occur for un-supported archive types and non-archive files. (ex: .deb, .rpm, .txt)
		mimeT, err := mimetype.DetectReader(arReader)
		if err != nil {
			return reader, fmt.Errorf("error detecting MIME type: %w", err)
		}
		reader.mimeType = mimeType(mimeT.String())
	default: // Error identifying archive
		return reader, fmt.Errorf("error identifying archive: %w", err)
	}

	if _, err = rdr.Seek(0, io.SeekStart); err != nil {
		return reader, fmt.Errorf("error seeking to start of file: %w", err)
	}

>>>>>>> 15c63339
	return reader, nil
}

// FileHandler represents a handler for files.
// It has a single method, HandleFile, which takes a context and a fileReader as input,
// and returns a channel of byte slices and an error.
type FileHandler interface {
	HandleFile(ctx logContext.Context, reader fileReader) (chan []byte, error)
}

// fileHandlingConfig encapsulates configuration settings that control the behavior of file processing.
type fileHandlingConfig struct{ skipArchives bool }

// newFileHandlingConfig creates a default fileHandlingConfig with default settings.
// Optional functional parameters can customize the configuration.
func newFileHandlingConfig(options ...func(*fileHandlingConfig)) fileHandlingConfig {
	config := fileHandlingConfig{}
	for _, option := range options {
		option(&config)
	}

	return config
<<<<<<< HEAD
}

// WithSkipArchives sets the skipArchives field of the fileHandlingConfig.
// If skip is true, the FileHandler will skip archive files.
func WithSkipArchives(skip bool) func(*fileHandlingConfig) {
	return func(c *fileHandlingConfig) { c.skipArchives = skip }
}

=======
}

// WithSkipArchives sets the skipArchives field of the fileHandlingConfig.
// If skip is true, the FileHandler will skip archive files.
func WithSkipArchives(skip bool) func(*fileHandlingConfig) {
	return func(c *fileHandlingConfig) { c.skipArchives = skip }
}

>>>>>>> 15c63339
type handlerType string

const (
	archiveHandlerType handlerType = "archive"
	arHandlerType      handlerType = "ar"
	rpmHandlerType     handlerType = "rpm"
	defaultHandlerType handlerType = "default"
)

type mimeType string

const (
	rpmMime    mimeType = "application/x-rpm"
	cpioMime   mimeType = "application/cpio"
	unixArMime mimeType = "application/x-unix-archive"
	arMime     mimeType = "application/x-archive"
	debMime    mimeType = "application/vnd.debian.binary-package"
)

// selectHandler dynamically selects and configures a FileHandler based on the provided fileReader.
// The fileReader contains information about the MIME type and whether the file is an archive.
// This method uses specialized handlers for specific file types:
// - arHandler is used for Unix archives and Debian packages ('arMime', 'unixArMime', and 'debMime').
// - rpmHandler is used for RPM and CPIO archives ('rpmMime' and 'cpioMime').
// - archiveHandler is used for common archive formats supported by the archiver library (.zip, .tar, .gz, etc.).
// - defaultHandler is used for non-archive files.
// The selected handler is then returned, ready to handle the file according to its specific format and requirements.
func selectHandler(file fileReader) FileHandler {
	switch file.mimeType {
	case arMime, unixArMime, debMime:
		return newARHandler()
	case rpmMime, cpioMime:
		return newRPMHandler()
	default:
<<<<<<< HEAD
		if file.isArchive {
			return newArchiveHandler()
		}
		return newNonArchiveHandler(defaultHandlerType)
	}
}

// HandleFile orchestrates the complete file handling process for a given file.
// It determines the MIME type of the file, selects the appropriate handler based on this type, and processes the file.
// This function initializes the handling process and delegates to the specific handler to manage file
// extraction or processing. Errors at any stage result in an error return value.
// Successful handling passes the file content through a channel to be chunked and reported.
// The function will close the reader when it has consumed all the data.
//
// If the skipArchives option is set to true and the detected MIME type is a known archive type,
// the function will skip processing the file and return nil.
func HandleFile(
	ctx logContext.Context,
	reader io.ReadCloser,
	chunkSkel *sources.Chunk,
	reporter sources.ChunkReporter,
	options ...func(*fileHandlingConfig),
) error {
	if reader == nil {
		return fmt.Errorf("reader is nil")
	}

	rdr, err := newFileReader(reader)
	if err != nil {
=======
		if file.isGenericArchive {
			return newArchiveHandler()
		}
		return newDefaultHandler(defaultHandlerType)
	}
}

// HandleFile orchestrates the complete file handling process for a given file.
// It determines the MIME type of the file, selects the appropriate handler based on this type, and processes the file.
// This function initializes the handling process and delegates to the specific handler to manage file
// extraction or processing. Errors at any stage result in an error return value.
// Successful handling passes the file content through a channel to be chunked and reported.
// The function will close the reader when it has consumed all the data.
//
// If the skipArchives option is set to true and the detected MIME type is a known archive type,
// the function will skip processing the file and return nil.
func HandleFile(
	ctx logContext.Context,
	reader io.ReadCloser,
	chunkSkel *sources.Chunk,
	reporter sources.ChunkReporter,
	options ...func(*fileHandlingConfig),
) error {
	if reader == nil {
		return fmt.Errorf("reader is nil")
	}

	rdr, err := newFileReader(reader)
	if err != nil {
		if errors.Is(err, ErrEmptyReader) {
			ctx.Logger().V(5).Info("empty reader, skipping file")
			return nil
		}
>>>>>>> 15c63339
		return fmt.Errorf("error creating custom reader: %w", err)
	}
	defer rdr.Close()

	config := newFileHandlingConfig(options...)
<<<<<<< HEAD
	if config.skipArchives && rdr.isArchive {
=======
	if config.skipArchives && rdr.isGenericArchive {
>>>>>>> 15c63339
		ctx.Logger().V(5).Info("skipping archive file", "mime", rdr.mimeType)
		return nil
	}

	handler := selectHandler(rdr)
	archiveChan, err := handler.HandleFile(ctx, rdr) // Delegate to the specific handler to process the file.
	if err != nil {
		return fmt.Errorf("error handling file: %w", err)
	}

	return handleChunks(ctx, archiveChan, chunkSkel, reporter)
}

// handleChunks reads data from the handlerChan and uses it to fill chunks according to a predefined skeleton (chunkSkel).
// Each filled chunk is reported using the provided reporter. This function manages the lifecycle of the channel,
// handling the termination condition when the channel closes and ensuring the cancellation of the operation if the context
// is done. It returns true if all chunks are processed successfully, otherwise returns false on errors or cancellation.
func handleChunks(
	ctx logContext.Context,
	handlerChan chan []byte,
	chunkSkel *sources.Chunk,
	reporter sources.ChunkReporter,
) error {
	if handlerChan == nil {
		return fmt.Errorf("handler channel is nil")
	}

	for {
		select {
		case data, open := <-handlerChan:
			if !open {
				ctx.Logger().V(5).Info("handler channel closed, all chunks processed")
				return nil
			}
			chunk := *chunkSkel
			chunk.Data = data
			if err := reporter.ChunkOk(ctx, chunk); err != nil {
				return fmt.Errorf("error reporting chunk: %w", err)
			}
		case <-ctx.Done():
			return ctx.Err()
		}
	}
}<|MERGE_RESOLUTION|>--- conflicted
+++ resolved
@@ -21,13 +21,10 @@
 // about the detected file format, MIME type, and whether the file is an archive. This information can be
 // used by FileHandler implementations to make decisions on how to process the file.
 //
-<<<<<<< HEAD
-=======
 // The IsGenericArchive field indicates whether the file represents an archive format that is supported by the
 // archiver library. This allows FileHandler implementations to determine if the file can be processed using
 // the default archive handling capabilities provided by the archiver package.
 //
->>>>>>> 15c63339
 // By encapsulating the file type detection logic, fileReader simplifies the implementation of FileHandler and
 // promotes a more cohesive and maintainable codebase. It also embeds a BufferedFileReader to provide efficient
 // random access to the file content.
@@ -35,15 +32,10 @@
 	format   archiver.Format
 	mimeType mimeType
 	*readers.BufferedFileReader
-<<<<<<< HEAD
-	isArchive bool
-}
-=======
 	isGenericArchive bool
 }
 
 var ErrEmptyReader = errors.New("reader is empty")
->>>>>>> 15c63339
 
 func newFileReader(r io.ReadCloser) (fileReader, error) {
 	defer r.Close()
@@ -67,30 +59,6 @@
 		}
 	}()
 
-<<<<<<< HEAD
-	format, arReader, err := archiver.Identify("", rdr)
-	switch {
-	case err == nil: // Archive detected
-		reader.isArchive = true
-		reader.mimeType = mimeType(format.Name())
-		reader.format = format
-	case errors.Is(err, archiver.ErrNoMatch):
-		// Not an archive handled by archiver, try to detect MIME type.
-		// This will occur for un-supported archive types and non-archive files. (ex: .deb, .rpm, .txt)
-		mimeT, err := mimetype.DetectReader(arReader)
-		if err != nil {
-			return reader, fmt.Errorf("error detecting MIME type: %w", err)
-		}
-		reader.mimeType = mimeType(mimeT.String())
-	default: // Error identifying archive
-		return reader, fmt.Errorf("error identifying archive: %w", err)
-	}
-
-	if _, err = rdr.Seek(0, io.SeekStart); err != nil {
-		return reader, fmt.Errorf("error seeking to start of file: %w", err)
-	}
-
-=======
 	// Check if the reader is empty.
 	if rdr.Size() == 0 {
 		return reader, ErrEmptyReader
@@ -118,7 +86,6 @@
 		return reader, fmt.Errorf("error seeking to start of file: %w", err)
 	}
 
->>>>>>> 15c63339
 	return reader, nil
 }
 
@@ -141,7 +108,6 @@
 	}
 
 	return config
-<<<<<<< HEAD
 }
 
 // WithSkipArchives sets the skipArchives field of the fileHandlingConfig.
@@ -150,16 +116,6 @@
 	return func(c *fileHandlingConfig) { c.skipArchives = skip }
 }
 
-=======
-}
-
-// WithSkipArchives sets the skipArchives field of the fileHandlingConfig.
-// If skip is true, the FileHandler will skip archive files.
-func WithSkipArchives(skip bool) func(*fileHandlingConfig) {
-	return func(c *fileHandlingConfig) { c.skipArchives = skip }
-}
-
->>>>>>> 15c63339
 type handlerType string
 
 const (
@@ -194,11 +150,10 @@
 	case rpmMime, cpioMime:
 		return newRPMHandler()
 	default:
-<<<<<<< HEAD
-		if file.isArchive {
+		if file.isGenericArchive {
 			return newArchiveHandler()
 		}
-		return newNonArchiveHandler(defaultHandlerType)
+		return newDefaultHandler(defaultHandlerType)
 	}
 }
 
@@ -224,51 +179,16 @@
 
 	rdr, err := newFileReader(reader)
 	if err != nil {
-=======
-		if file.isGenericArchive {
-			return newArchiveHandler()
-		}
-		return newDefaultHandler(defaultHandlerType)
-	}
-}
-
-// HandleFile orchestrates the complete file handling process for a given file.
-// It determines the MIME type of the file, selects the appropriate handler based on this type, and processes the file.
-// This function initializes the handling process and delegates to the specific handler to manage file
-// extraction or processing. Errors at any stage result in an error return value.
-// Successful handling passes the file content through a channel to be chunked and reported.
-// The function will close the reader when it has consumed all the data.
-//
-// If the skipArchives option is set to true and the detected MIME type is a known archive type,
-// the function will skip processing the file and return nil.
-func HandleFile(
-	ctx logContext.Context,
-	reader io.ReadCloser,
-	chunkSkel *sources.Chunk,
-	reporter sources.ChunkReporter,
-	options ...func(*fileHandlingConfig),
-) error {
-	if reader == nil {
-		return fmt.Errorf("reader is nil")
-	}
-
-	rdr, err := newFileReader(reader)
-	if err != nil {
 		if errors.Is(err, ErrEmptyReader) {
 			ctx.Logger().V(5).Info("empty reader, skipping file")
 			return nil
 		}
->>>>>>> 15c63339
 		return fmt.Errorf("error creating custom reader: %w", err)
 	}
 	defer rdr.Close()
 
 	config := newFileHandlingConfig(options...)
-<<<<<<< HEAD
-	if config.skipArchives && rdr.isArchive {
-=======
 	if config.skipArchives && rdr.isGenericArchive {
->>>>>>> 15c63339
 		ctx.Logger().V(5).Info("skipping archive file", "mime", rdr.mimeType)
 		return nil
 	}
