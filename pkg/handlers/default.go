package handlers

import (
	"context"
	"errors"
	"fmt"
	"io"
	"time"

	"github.com/trufflesecurity/trufflehog/v3/pkg/common"
	logContext "github.com/trufflesecurity/trufflehog/v3/pkg/context"
	"github.com/trufflesecurity/trufflehog/v3/pkg/sources"
)

// defaultHandler is a handler for non-archive files.
// It is embedded in other specialized handlers to provide a consistent way of handling non-archive content
// once it has been extracted or decompressed by the specific handler.
// This allows the specialized handlers to focus on their specific archive formats while leveraging
// the common functionality provided by the defaultHandler for processing the extracted content.
type defaultHandler struct{ metrics *metrics }

// newDefaultHandler creates a defaultHandler with metrics configured based on the provided handlerType.
// The handlerType parameter is used to initialize the metrics instance with the appropriate handler type,
// ensuring that the metrics recorded within the defaultHandler methods are correctly attributed to the
// specific handler that invoked them.
func newDefaultHandler(handlerType handlerType) *defaultHandler {
	return &defaultHandler{metrics: newHandlerMetrics(handlerType)}
}

// HandleFile processes the input as either an archive or non-archive based on its content,
// utilizing a single output channel. It first tries to identify the input as an archive. If it is an archive,
// it processes it accordingly; otherwise, it handles the input as non-archive content.
// The function returns a channel that will receive the extracted data bytes and an error if the initial setup fails.
func (h *defaultHandler) HandleFile(ctx logContext.Context, input fileReader) chan DataOrErr {
	// Shared channel for both archive and non-archive content.
	dataOrErrChan := make(chan DataOrErr, defaultBufferSize)

	go func() {
		defer close(dataOrErrChan)

		start := time.Now()
		err := h.handleNonArchiveContent(ctx, newMimeTypeReaderFromFileReader(input), dataOrErrChan)
		if err == nil {
			h.metrics.incFilesProcessed()
		}

		// Update the metrics for the file processing and handle errors.
		h.measureLatencyAndHandleErrors(ctx, start, err, dataOrErrChan)
	}()

	return dataOrErrChan
}

// measureLatencyAndHandleErrors measures the latency of the file processing and updates the metrics accordingly.
// It also records errors and timeouts in the metrics.
func (h *defaultHandler) measureLatencyAndHandleErrors(
	ctx logContext.Context,
	start time.Time,
	err error,
<<<<<<< HEAD
	dataErrChan chan DataOrErr,
=======
	dataErrChan chan<- DataOrErr,
>>>>>>> aeaebdd2
) {
	if err == nil {
		h.metrics.observeHandleFileLatency(time.Since(start).Milliseconds())
		return
	}
	dataOrErr := DataOrErr{}

	h.metrics.incErrors()
	if errors.Is(err, context.DeadlineExceeded) {
		h.metrics.incFileProcessingTimeouts()
		dataOrErr.Err = fmt.Errorf("%w: error processing chunk", err)
		if err := common.CancellableWrite(ctx, dataErrChan, dataOrErr); err != nil {
			ctx.Logger().Error(err, "error writing to data channel")
		}
		return
	}

	dataOrErr.Err = err
	if err := common.CancellableWrite(ctx, dataErrChan, dataOrErr); err != nil {
		ctx.Logger().Error(err, "error writing to data channel")
	}
}

// handleNonArchiveContent processes files that do not contain nested archives, serving as the final stage in the
// extraction/decompression process. It reads the content to detect its MIME type and decides whether to skip based
// on the type, particularly for binary files. It manages reading file chunks and writing them to the archive channel,
// effectively collecting the final bytes for further processing. This function is a key component in ensuring that all
// file content, regardless of being an archive or not, is handled appropriately.
func (h *defaultHandler) handleNonArchiveContent(
	ctx logContext.Context,
	reader mimeTypeReader,
	dataOrErrChan chan DataOrErr,
) error {
	mimeExt := reader.mimeExt

	if common.SkipFile(mimeExt) || common.IsBinary(mimeExt) {
		ctx.Logger().V(3).Info("skipping file: extension is ignored", "ext", mimeExt)
		h.metrics.incFilesSkipped()
		// Make sure we consume the reader to avoid potentially blocking indefinitely.
		_, _ = io.Copy(io.Discard, reader)
		return nil
	}

	chunkReader := sources.NewChunkReader()
	for data := range chunkReader(ctx, reader) {
		dataOrErr := DataOrErr{}
		if err := data.Error(); err != nil {
			h.metrics.incErrors()
<<<<<<< HEAD
			dataOrErr.Err = fmt.Errorf("%w: error reading chunk: %v", ErrProcessingWarning, err)
			if writeErr := common.CancellableWrite(ctx, dataOrErrChan, dataOrErr); writeErr != nil {
				return fmt.Errorf("%w: error writing to data channel: %v", ErrProcessingFatal, writeErr)
=======
			dataOrErr.Err = fmt.Errorf("%w: error reading chunk", err)
			if writeErr := common.CancellableWrite(ctx, dataOrErrChan, dataOrErr); writeErr != nil {
				return fmt.Errorf("%w: error writing to data channel", writeErr)
>>>>>>> aeaebdd2
			}
			continue
		}

		dataOrErr.Data = data.Bytes()
		if err := common.CancellableWrite(ctx, dataOrErrChan, dataOrErr); err != nil {
			return err
		}
		h.metrics.incBytesProcessed(len(data.Bytes()))
	}
	return nil
}<|MERGE_RESOLUTION|>--- conflicted
+++ resolved
@@ -57,11 +57,7 @@
 	ctx logContext.Context,
 	start time.Time,
 	err error,
-<<<<<<< HEAD
-	dataErrChan chan DataOrErr,
-=======
 	dataErrChan chan<- DataOrErr,
->>>>>>> aeaebdd2
 ) {
 	if err == nil {
 		h.metrics.observeHandleFileLatency(time.Since(start).Milliseconds())
@@ -110,15 +106,9 @@
 		dataOrErr := DataOrErr{}
 		if err := data.Error(); err != nil {
 			h.metrics.incErrors()
-<<<<<<< HEAD
 			dataOrErr.Err = fmt.Errorf("%w: error reading chunk: %v", ErrProcessingWarning, err)
 			if writeErr := common.CancellableWrite(ctx, dataOrErrChan, dataOrErr); writeErr != nil {
 				return fmt.Errorf("%w: error writing to data channel: %v", ErrProcessingFatal, writeErr)
-=======
-			dataOrErr.Err = fmt.Errorf("%w: error reading chunk", err)
-			if writeErr := common.CancellableWrite(ctx, dataOrErrChan, dataOrErr); writeErr != nil {
-				return fmt.Errorf("%w: error writing to data channel", writeErr)
->>>>>>> aeaebdd2
 			}
 			continue
 		}
