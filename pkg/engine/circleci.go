package engine

import (
	"runtime"

	"github.com/go-errors/errors"
	"google.golang.org/protobuf/proto"
	"google.golang.org/protobuf/types/known/anypb"

	"github.com/trufflesecurity/trufflehog/v3/pkg/common"
	"github.com/trufflesecurity/trufflehog/v3/pkg/context"
	"github.com/trufflesecurity/trufflehog/v3/pkg/pb/sourcespb"
	"github.com/trufflesecurity/trufflehog/v3/pkg/sources"
	"github.com/trufflesecurity/trufflehog/v3/pkg/sources/circleci"
)

// ScanCircleCI scans CircleCI logs.
func (e *Engine) ScanCircleCI(ctx context.Context, token string) error {
	connection := &sourcespb.CircleCI{
		Credential: &sourcespb.CircleCI_Token{
			Token: token,
		},
	}

	var conn anypb.Any
	err := anypb.MarshalFrom(&conn, connection, proto.MarshalOptions{})
	if err != nil {
		ctx.Logger().Error(err, "failed to marshal Circle CI connection")
		return err
	}

	circleSource := circleci.Source{}
<<<<<<< HEAD
	cfg := sources.NewSourceConfig(
		"trufflehog - Circle CI",
		0,
		int64(sourcespb.SourceType_SOURCE_TYPE_CIRCLECI),
		&conn,
		sources.WithConcurrency(runtime.NumCPU()),
		sources.WithVerify(true),
	)
	err = circleSource.Init(ctx, cfg)
=======
	ctx = context.WithValues(ctx,
		"source_type", circleSource.Type().String(),
		"source_name", "Circle CI",
	)
	err = circleSource.Init(ctx, "trufflehog - Circle CI", 0, int64(sourcespb.SourceType_SOURCE_TYPE_CIRCLECI), true, &conn, runtime.NumCPU())
>>>>>>> d317ddb5
	if err != nil {
		return errors.WrapPrefix(err, "failed to init Circle CI source", 0)
	}

	e.sourcesWg.Add(1)
	go func() {
		defer common.RecoverWithExit(ctx)
		defer e.sourcesWg.Done()
		err := circleSource.Chunks(ctx, e.ChunksChan())
		if err != nil {
			ctx.Logger().Error(err, "error scanning Circle CI")
		}
	}()
	return nil
}<|MERGE_RESOLUTION|>--- conflicted
+++ resolved
@@ -30,7 +30,6 @@
 	}
 
 	circleSource := circleci.Source{}
-<<<<<<< HEAD
 	cfg := sources.NewSourceConfig(
 		"trufflehog - Circle CI",
 		0,
@@ -39,14 +38,11 @@
 		sources.WithConcurrency(runtime.NumCPU()),
 		sources.WithVerify(true),
 	)
-	err = circleSource.Init(ctx, cfg)
-=======
 	ctx = context.WithValues(ctx,
 		"source_type", circleSource.Type().String(),
 		"source_name", "Circle CI",
 	)
-	err = circleSource.Init(ctx, "trufflehog - Circle CI", 0, int64(sourcespb.SourceType_SOURCE_TYPE_CIRCLECI), true, &conn, runtime.NumCPU())
->>>>>>> d317ddb5
+	err = circleSource.Init(ctx, cfg)
 	if err != nil {
 		return errors.WrapPrefix(err, "failed to init Circle CI source", 0)
 	}
