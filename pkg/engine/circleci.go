--- conflicted
+++ resolved
@@ -34,10 +34,5 @@
 	if err := circleSource.Init(ctx, "trufflehog - Circle CI", jobID, sourceID, true, &conn, runtime.NumCPU()); err != nil {
 		return sources.JobProgressRef{}, err
 	}
-<<<<<<< HEAD
-	_, err = e.sourceManager.EnumerateAndScan(ctx, sourceName, circleSource)
-	return err
-=======
-	return e.sourceManager.Run(ctx, sourceName, circleSource)
->>>>>>> eca130fc
+	return e.sourceManager.EnumerateAndScan(ctx, sourceName, circleSource)
 }