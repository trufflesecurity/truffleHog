package engine

import (
	"bytes"
	"fmt"
	"runtime"
	"sync"
	"sync/atomic"
	"time"

	"github.com/adrg/strutil"
	"github.com/adrg/strutil/metrics"
	lru "github.com/hashicorp/golang-lru"
	"google.golang.org/protobuf/proto"

	"github.com/trufflesecurity/trufflehog/v3/pkg/cleantemp"
	"github.com/trufflesecurity/trufflehog/v3/pkg/common"
	"github.com/trufflesecurity/trufflehog/v3/pkg/config"
	"github.com/trufflesecurity/trufflehog/v3/pkg/context"
	"github.com/trufflesecurity/trufflehog/v3/pkg/decoders"
	"github.com/trufflesecurity/trufflehog/v3/pkg/detectors"
	"github.com/trufflesecurity/trufflehog/v3/pkg/giturl"
	"github.com/trufflesecurity/trufflehog/v3/pkg/output"
	"github.com/trufflesecurity/trufflehog/v3/pkg/pb/detectorspb"
	"github.com/trufflesecurity/trufflehog/v3/pkg/pb/source_metadatapb"
	"github.com/trufflesecurity/trufflehog/v3/pkg/pb/sourcespb"
	"github.com/trufflesecurity/trufflehog/v3/pkg/sources"
)

// Metrics for the scan engine for external consumption.
type Metrics struct {
	BytesScanned           uint64
	ChunksScanned          uint64
	VerifiedSecretsFound   uint64
	UnverifiedSecretsFound uint64
	AvgDetectorTime        map[string]time.Duration

	scanStartTime time.Time
	ScanDuration  time.Duration
}

// runtimeMetrics for the scan engine for internal use by the engine.
type runtimeMetrics struct {
	mu sync.RWMutex
	Metrics
	detectorAvgTime sync.Map
}

// Printer is used to format found results and output them to the user. Ex JSON, plain text, etc.
// Please note printer implementations SHOULD BE thread safe.
type Printer interface {
	Print(ctx context.Context, r *detectors.ResultWithMetadata) error
}

type Engine struct {
	// CLI flags.
	concurrency uint8
	decoders    []decoders.Decoder
	detectors   []detectors.Detector
	// filterUnverified is used to reduce the number of unverified results.
	// If there are multiple unverified results for the same chunk for the same detector,
	// only the first one will be kept.
	filterUnverified bool
	// entropyFilter is used to filter out unverified results using Shannon entropy.
	filterEntropy        *float64
	onlyVerified         bool
	forceReverification  bool
	printAvgDetectorTime bool

	// ahoCorasickHandler manages the Aho-Corasick trie and related keyword lookups.
	ahoCorasickCore *AhoCorasickCore

	// Engine synchronization primitives.
	sourceManager          *sources.SourceManager
	results                chan detectors.ResultWithMetadata
	detectableChunksChan   chan detectableChunk
	reverifiableChunksChan chan reVerifiableChunk
	workersWg              sync.WaitGroup
	reverifiersWg          sync.WaitGroup
	wgDetectorWorkers      sync.WaitGroup
	WgNotifier             sync.WaitGroup

	// Runtime information.
	metrics runtimeMetrics
	// numFoundResults is used to keep track of the number of results found.
	numFoundResults uint32

	// printer provides a method for formatting and outputting search results.
	// The specific implementation (e.g., JSON, plain text)
	// should be set during initialization based on user preference or program requirements.
	printer Printer

	// dedupeCache is used to deduplicate results by comparing the
	// detector type, raw result, and source metadata
	dedupeCache *lru.Cache

	// verify determines whether the scanner will attempt to verify candidate secrets
	verify bool

	// Note: bad hack only used for testing
	reverificationTracking *reverificationTracking
}

type reverificationTracking struct {
	reverificationDuplicateCount int
	mu                           sync.Mutex
}

func (r *reverificationTracking) increment() {
	r.mu.Lock()
	r.reverificationDuplicateCount++
	r.mu.Unlock()
}

// Option is used to configure the engine during initialization using functional options.
type Option func(*Engine)

func WithConcurrency(concurrency uint8) Option {
	return func(e *Engine) {
		e.concurrency = concurrency
	}
}

const ignoreTag = "trufflehog:ignore"

func WithDetectors(d ...detectors.Detector) Option {
	return func(e *Engine) {
		e.detectors = append(e.detectors, d...)
	}
}

func WithDecoders(decoders ...decoders.Decoder) Option {
	return func(e *Engine) {
		e.decoders = decoders
	}
}

// WithFilterUnverified sets the filterUnverified flag on the engine. If set to
// true, the engine will only return the first unverified result for a chunk for a detector.
func WithFilterUnverified(filter bool) Option {
	return func(e *Engine) {
		e.filterUnverified = filter
	}
}

// WithFilterEntropy filters out unverified results using Shannon entropy.
func WithFilterEntropy(entropy float64) Option {
	return func(e *Engine) {
		if entropy > 0 {
			e.filterEntropy = &entropy
		}
	}
}

// WithOnlyVerified sets the onlyVerified flag on the engine. If set to true,
// the engine will only print verified results.
func WithOnlyVerified(onlyVerified bool) Option {
	return func(e *Engine) {
		e.onlyVerified = onlyVerified
	}
}

// WithPrintAvgDetectorTime sets the printAvgDetectorTime flag on the engine. If set to
// true, the engine will print the average time taken by each detector.
// This option allows us to measure the time taken for each detector ONLY if
// the engine is configured to print the results.
// Calculating the average time taken by each detector is an expensive operation
// and should be avoided unless specified by the user.
func WithPrintAvgDetectorTime(printAvgDetectorTime bool) Option {
	return func(e *Engine) {
		e.printAvgDetectorTime = printAvgDetectorTime
	}
}

// WithFilterDetectors applies a filter to the configured list of detectors. If
// the filterFunc returns true, the detector will be included for scanning.
// This option applies to the existing list of detectors configured, so the
// order this option appears matters. All filtering happens before scanning.
func WithFilterDetectors(filterFunc func(detectors.Detector) bool) Option {
	return func(e *Engine) {
		// If no detectors are configured, do nothing.
		if e.detectors == nil {
			return
		}
		e.detectors = filterDetectors(filterFunc, e.detectors)
	}
}

// WithPrinter sets the Printer on the engine.
func WithPrinter(printer Printer) Option {
	return func(e *Engine) {
		e.printer = printer
	}
}

// WithVerify configures whether the scanner will verify candidate secrets.
func WithVerify(verify bool) Option {
	return func(e *Engine) {
		e.verify = verify
	}
}

func withReverificationTracking() Option {
	return func(e *Engine) {
		e.reverificationTracking = &reverificationTracking{
			reverificationDuplicateCount: 0,
		}
	}
}

// WithForceReverification TODO comment
func WithForceReverification(forceReverification bool) Option {
	return func(e *Engine) {
		e.forceReverification = forceReverification
	}
}

func filterDetectors(filterFunc func(detectors.Detector) bool, input []detectors.Detector) []detectors.Detector {
	var out []detectors.Detector
	for _, detector := range input {
		if filterFunc(detector) {
			out = append(out, detector)
		}
	}
	return out
}

// HasFoundResults returns true if any results are found.
func (e *Engine) HasFoundResults() bool {
	return atomic.LoadUint32(&e.numFoundResults) > 0
}

// GetMetrics returns a copy of Metrics.
// It's safe for concurrent use, and the caller can't modify the original data.
func (e *Engine) GetMetrics() Metrics {
	e.metrics.mu.RLock()
	defer e.metrics.mu.RUnlock()

	result := e.metrics.Metrics
	result.AvgDetectorTime = make(map[string]time.Duration, len(e.metrics.AvgDetectorTime))

	for detectorName, durations := range e.DetectorAvgTime() {
		var total time.Duration
		for _, d := range durations {
			total += d
		}
		avgDuration := total / time.Duration(len(durations))
		result.AvgDetectorTime[detectorName] = avgDuration
	}

	result.ScanDuration = e.metrics.getScanDuration()

	return result
}

// GetDetectorsMetrics returns a copy of the average time taken by each detector.
func (e *Engine) GetDetectorsMetrics() map[string]time.Duration {
	e.metrics.mu.RLock()
	defer e.metrics.mu.RUnlock()

	result := make(map[string]time.Duration, len(DefaultDetectors()))
	for detectorName, durations := range e.DetectorAvgTime() {
		var total time.Duration
		for _, d := range durations {
			total += d
		}
		avgDuration := total / time.Duration(len(durations))
		result[detectorName] = avgDuration
	}

	return result
}

// getScanDuration returns the duration of the scan.
// If the scan is still running, it returns the time since the scan started.
func (m *Metrics) getScanDuration() time.Duration {
	if m.ScanDuration == 0 {
		return time.Since(m.scanStartTime)
	}

	return m.ScanDuration
}

// DetectorAvgTime returns the average time taken by each detector.
func (e *Engine) DetectorAvgTime() map[string][]time.Duration {
	logger := context.Background().Logger()
	avgTime := map[string][]time.Duration{}
	e.metrics.detectorAvgTime.Range(func(k, v any) bool {
		key, ok := k.(string)
		if !ok {
			logger.Info("expected detectorAvgTime key to be a string")
			return true
		}

		value, ok := v.([]time.Duration)
		if !ok {
			logger.Info("expected detectorAvgTime value to be []time.Duration")
			return true
		}
		avgTime[key] = value
		return true
	})
	return avgTime
}

// Start initializes and activates the engine's processing pipeline.
// It sets up various default configurations, prepares lookup structures for
// detectors, conducts basic sanity checks, and kickstarts all necessary workers.
// Once started, the engine begins processing input data to identify secrets.
func Start(ctx context.Context, options ...Option) (*Engine, error) {
	e := &Engine{}

	if err := e.initialize(ctx, options...); err != nil {
		return nil, err
	}
	e.setDefaults(ctx)
	e.sanityChecks(ctx)
	e.startWorkers(ctx)

	return e, nil
}

const defaultChannelBuffer = 1

// initialize prepares the engine's internal structures. The LRU cache optimizes
// deduplication efforts, allowing the engine to quickly check if a chunk has
// been processed before, thereby saving computational overhead.
func (e *Engine) initialize(ctx context.Context, options ...Option) error {
	// TODO (ahrav): Determine the optimal cache size.
	const cacheSize = 512 // number of entries in the LRU cache

	cache, err := lru.New(cacheSize)
	if err != nil {
		return fmt.Errorf("failed to initialize LRU cache: %w", err)
	}

	// Channels are used for communication between different parts of the engine,
	// ensuring that data flows smoothly without race conditions.
	e.detectableChunksChan = make(chan detectableChunk, defaultChannelBuffer)
	e.reverifiableChunksChan = make(chan reVerifiableChunk, defaultChannelBuffer)
	e.results = make(chan detectors.ResultWithMetadata, defaultChannelBuffer)
	e.dedupeCache = cache
	e.printer = new(output.PlainPrinter)
	e.metrics = runtimeMetrics{Metrics: Metrics{scanStartTime: time.Now()}}

	for _, option := range options {
		option(e)
	}
	ctx.Logger().V(4).Info("engine initialized")

	ctx.Logger().V(4).Info("setting up aho-corasick core")
	e.ahoCorasickCore = NewAhoCorasickCore(e.detectors)
	ctx.Logger().V(4).Info("set up aho-corasick core")

	return nil
}

// setDefaults ensures that if specific engine properties aren't provided,
// they're set to reasonable default values. It makes the engine robust to
// incomplete configuration.
func (e *Engine) setDefaults(ctx context.Context) {
	if e.concurrency == 0 {
		numCPU := runtime.NumCPU()
		ctx.Logger().Info("No concurrency specified, defaulting to max", "cpu", numCPU)
		e.concurrency = uint8(numCPU)
	}
	ctx.Logger().V(3).Info("engine started", "workers", e.concurrency)

	e.sourceManager = sources.NewManager(
		sources.WithConcurrentSources(int(e.concurrency)),
		sources.WithConcurrentUnits(int(e.concurrency)),
		sources.WithSourceUnits(),
		sources.WithBufferedOutput(defaultChannelBuffer),
	)

	// Default decoders handle common encoding formats.
	if len(e.decoders) == 0 {
		e.decoders = decoders.DefaultDecoders()
	}

	if len(e.detectors) == 0 {
		e.detectors = DefaultDetectors()
	}
	ctx.Logger().V(4).Info("default engine options set")
}

// Sanity check detectors for duplicate configuration. Only log in case
// a detector has been configured in a way that isn't represented by
// the DetectorID (type and version).
func (e *Engine) sanityChecks(ctx context.Context) {
	seenDetectors := make(map[config.DetectorID]struct{}, len(e.detectors))
	for _, det := range e.detectors {
		id := config.GetDetectorID(det)
		if _, ok := seenDetectors[id]; ok && id.ID != detectorspb.DetectorType_CustomRegex {
			ctx.Logger().Info("possible duplicate detector configured", "detector", id)
		}
		seenDetectors[id] = struct{}{}
	}
}

// startWorkers initiates all necessary workers. Workers handle processing of
// chunks concurrently. Separating the initialization of different types of
// workers helps in scalability and makes it easier to diagnose issues.
func (e *Engine) startWorkers(ctx context.Context) {
	// Scanner workers process input data and extract chunks for detectors.
	ctx.Logger().V(2).Info("starting scanner workers", "count", e.concurrency)
	for worker := uint64(0); worker < uint64(e.concurrency); worker++ {
		e.workersWg.Add(1)
		go func() {
			ctx := context.WithValue(ctx, "secret_worker_id", common.RandomID(5))
			defer common.Recover(ctx)
			defer e.workersWg.Done()
			e.detectorWorker(ctx)
		}()
	}

	// Detector workers apply keyword matching, regexes and API calls to detect secrets in chunks.
	const detectorWorkerMultiplier = 50
	ctx.Logger().V(2).Info("starting detector workers", "count", e.concurrency*detectorWorkerMultiplier)
	for worker := uint64(0); worker < uint64(e.concurrency*detectorWorkerMultiplier); worker++ {
		e.wgDetectorWorkers.Add(1)
		go func() {
			ctx := context.WithValue(ctx, "detector_worker_id", common.RandomID(5))
			defer common.Recover(ctx)
			defer e.wgDetectorWorkers.Done()
			e.detectChunks(ctx)
		}()
	}

	// reverifiers...
	ctx.Logger().V(2).Info("starting reverifier workers", "count", e.concurrency)
	for worker := uint64(0); worker < uint64(e.concurrency); worker++ {
		e.reverifiersWg.Add(1)
		go func() {
			ctx := context.WithValue(ctx, "secret_worker_id", common.RandomID(5))
			defer common.Recover(ctx)
			defer e.reverifiersWg.Done()
			e.reverifierWorker(ctx)
		}()
	}

	// Notifier workers communicate detected issues to the user or any downstream systems.
	// We want 1/4th of the notifier workers as the number of scanner workers.
	const notifierWorkerRatio = 4
	maxNotifierWorkers := 1
	if numWorkers := e.concurrency / notifierWorkerRatio; numWorkers > 0 {
		maxNotifierWorkers = int(numWorkers)
	}
	ctx.Logger().V(2).Info("starting notifier workers", "count", maxNotifierWorkers)
	for worker := 0; worker < maxNotifierWorkers; worker++ {
		e.WgNotifier.Add(1)
		go func() {
			ctx := context.WithValue(ctx, "notifier_worker_id", common.RandomID(5))
			defer common.Recover(ctx)
			defer e.WgNotifier.Done()
			e.notifyResults(ctx)
		}()
	}
}

// Finish waits for running sources to complete and workers to finish scanning
// chunks before closing their respective channels. Once Finish is called, no
// more sources may be scanned by the engine.
func (e *Engine) Finish(ctx context.Context) error {
	defer common.RecoverWithExit(ctx)
	// Wait for the sources to finish putting chunks onto the chunks channel.
	err := e.sourceManager.Wait()

	e.workersWg.Wait() // Wait for the workers to finish scanning chunks.

	close(e.reverifiableChunksChan)
	e.reverifiersWg.Wait()

	close(e.detectableChunksChan)
	e.wgDetectorWorkers.Wait() // Wait for the detector workers to finish detecting chunks.

	close(e.results)    // Detector workers are done, close the results channel and call it a day.
	e.WgNotifier.Wait() // Wait for the notifier workers to finish notifying results.

	if err := cleantemp.CleanTempArtifacts(ctx); err != nil {
		ctx.Logger().Error(err, "error cleaning temp artifacts")
	}

	e.metrics.ScanDuration = time.Since(e.metrics.scanStartTime)

	return err
}

func (e *Engine) ChunksChan() <-chan *sources.Chunk {
	return e.sourceManager.Chunks()
}

func (e *Engine) ResultsChan() chan detectors.ResultWithMetadata {
	return e.results
}

// ScanChunk injects a chunk into the output stream of chunks to be scanned.
// This method should rarely be used. TODO(THOG-1577): Remove when dependencies
// no longer rely on this functionality.
func (e *Engine) ScanChunk(chunk *sources.Chunk) {
	e.sourceManager.ScanChunk(chunk)
}

// detectableChunk is a decoded chunk that is ready to be scanned by its detector.
type detectableChunk struct {
	detector detectors.Detector
	chunk    sources.Chunk
	decoder  detectorspb.DecoderType
	wgDoneFn func()
}

type reVerifiableChunk struct {
	chunk            sources.Chunk
	decoder          detectorspb.DecoderType
	detectors        []detectors.Detector
	reverifyWgDoneFn func()
}

func (e *Engine) detectorWorker(ctx context.Context) {
	var wgDetect sync.WaitGroup
	var wgReverify sync.WaitGroup

	// Reuse the same map to avoid allocations.
	const avgDetectorsPerChunk = 2
	chunkSpecificDetectors := make(map[DetectorKey]detectors.Detector, avgDetectorsPerChunk)
	for originalChunk := range e.ChunksChan() {
		for chunk := range sources.Chunker(originalChunk) {
			atomic.AddUint64(&e.metrics.BytesScanned, uint64(len(chunk.Data)))
			for _, decoder := range e.decoders {
				decoded := decoder.FromChunk(chunk)
				if decoded == nil {
					ctx.Logger().V(4).Info("no decoder found for chunk", "chunk", chunk)
					continue
				}

				matchingDetectors := e.ahoCorasickCore.PopulateMatchingDetectors(string(decoded.Chunk.Data), chunkSpecificDetectors)
				if len(chunkSpecificDetectors) > 1 && !e.forceReverification {
					wgReverify.Add(1)
					e.reverifiableChunksChan <- reVerifiableChunk{
						chunk:            *decoded.Chunk,
						detectors:        matchingDetectors,
						decoder:          decoded.DecoderType,
						reverifyWgDoneFn: wgReverify.Done,
					}
					// Empty the map.
					for k := range chunkSpecificDetectors {
						delete(chunkSpecificDetectors, k)
					}
					continue
				}

				for k, detector := range chunkSpecificDetectors {
					decoded.Chunk.Verify = e.verify
					wgDetect.Add(1)
					e.detectableChunksChan <- detectableChunk{
						chunk:    *decoded.Chunk,
						detector: detector,
						decoder:  decoded.DecoderType,
						wgDoneFn: wgDetect.Done,
					}
					delete(chunkSpecificDetectors, k)
				}
			}
		}
		atomic.AddUint64(&e.metrics.ChunksScanned, 1)
	}

	wgReverify.Wait()
	wgDetect.Wait()
	ctx.Logger().V(4).Info("finished scanning chunks")
}

// There has got to be a better way, my brain is fried
func normalizeVal(b []byte) []byte {
	length := len(b)
	var n int
	switch {
	case length <= 20:
		n = 10
	case length <= 40:
		n = 30
	case length <= 70:
		n = 50
	default:
		n = 60
	}

	if n > length {
		return b
	}
	return b[len(b)-n:]
}

func likelyDuplicate(val []byte, dupesSlice []string) bool {
	for _, v := range dupesSlice {
		similarity := strutil.Similarity(string(val), v, metrics.NewLevenshtein())
		// close enough
		if similarity > 0.9 {
			return true
		}
	}
	return false
}

func (e *Engine) reverifierWorker(ctx context.Context) {
	var wgDetect sync.WaitGroup

	// Reuse the same map to avoid allocations.
<<<<<<< HEAD
	const avg = 8
	detectorsWithResult := make(map[detectors.Detector]struct{}, avg)
=======
	const avgSecretsPerDetector = 8
	detectorSecrets := make(map[string]struct{}, avgSecretsPerDetector)
	detectorsWithResult := make(map[detectors.Detector]struct{}, avgSecretsPerDetector)
>>>>>>> cfa9b558

nextChunk:
	for chunk := range e.reverifiableChunksChan {
		dupes := make([]string, 0, avg)
		for _, detector := range chunk.detectors {
			// DO NOT VERIFY at this stage of the pipeline.
			results, err := detector.FromData(ctx, false, chunk.chunk.Data)
			if err != nil {
				ctx.Logger().Error(err, "error verifying chunk")
			}

			if len(results) == 0 {
				continue
			}
			detectorsWithResult[detector] = struct{}{}

			for _, res := range results {
				var val []byte
				if res.RawV2 != nil {
					val = res.RawV2
				} else {
					val = res.Raw
				}

				// Use levenstein distance to determine if the secret is likely the same.
				// Ex:
				// - postman api key: PMAK-qnwfsLyRSyfCwfpHaQP1UzDhrgpWvHjbYzjpRCMshjt417zWcrzyHUArs7r
				// - malicious detector "api key": qnwfsLyRSyfCwfpHaQP1UzDhrgpWvHjbYzjpRCMshjt417zWcrzyHUArs7r
<<<<<<< HEAD
				if likelyDuplicate(val, dupes) {
=======
				// normalizeVal is a hack to only look at the last n characters of the secret. _ideally_ this normalizes
				// the secret enough to compare similar secrets
				if _, ok := detectorSecrets[string(normalizeVal(val))]; ok {
>>>>>>> cfa9b558
					// This indicates that the same secret was found by multiple detectors.
					// We should NOT VERIFY this chunk's data.
					if e.reverificationTracking != nil {
						e.reverificationTracking.increment()
					}
					chunk.reverifyWgDoneFn()
					wgDetect.Add(1)
					chunk.chunk.Verify = false // DO NOT VERIFY
					e.detectableChunksChan <- detectableChunk{
						chunk:    chunk.chunk,
						detector: detector,
						decoder:  chunk.decoder,
						wgDoneFn: wgDetect.Done,
					}

					continue nextChunk
				}
<<<<<<< HEAD
				dupes = append(dupes, string(val))
=======
				detectorSecrets[string(val)] = struct{}{}
>>>>>>> cfa9b558
			}
		}

		for detector := range detectorsWithResult {
			wgDetect.Add(1)
			chunk.chunk.Verify = e.verify
			e.detectableChunksChan <- detectableChunk{
				chunk:    chunk.chunk,
				detector: detector,
				decoder:  chunk.decoder,
				wgDoneFn: wgDetect.Done,
			}
		}

<<<<<<< HEAD
=======
		// Empty the dupes map and the detectorsWithResult map.
		for k := range detectorSecrets {
			delete(detectorSecrets, k)
		}
		for k := range detectorsWithResult {
			delete(detectorsWithResult, k)
		}

>>>>>>> cfa9b558
		chunk.reverifyWgDoneFn()
	}

	wgDetect.Wait()
	ctx.Logger().V(4).Info("finished reverifying chunks")
}

func (e *Engine) detectChunks(ctx context.Context) {
	for data := range e.detectableChunksChan {
		e.detectChunk(ctx, data)
	}
}

func (e *Engine) detectChunk(ctx context.Context, data detectableChunk) {
	var start time.Time
	if e.printAvgDetectorTime {
		start = time.Now()
	}
	ctx, cancel := context.WithTimeout(ctx, time.Second*10)
	defer common.Recover(ctx)
	defer cancel()

	results, err := data.detector.FromData(ctx, data.chunk.Verify, data.chunk.Data)
	if err != nil {
		ctx.Logger().Error(err, "error scanning chunk")
	}

	if e.printAvgDetectorTime && len(results) > 0 {
		elapsed := time.Since(start)
		detectorName := results[0].DetectorType.String()
		avgTimeI, ok := e.metrics.detectorAvgTime.Load(detectorName)
		var avgTime []time.Duration
		if ok {
			avgTime, ok = avgTimeI.([]time.Duration)
			if !ok {
				return
			}
		}
		avgTime = append(avgTime, elapsed)
		e.metrics.detectorAvgTime.Store(detectorName, avgTime)
	}

	if e.filterUnverified {
		results = detectors.CleanResults(results)
	}

	if e.filterEntropy != nil {
		results = detectors.FilterResultsWithEntropy(results, *e.filterEntropy)
	}

	for _, res := range results {
		e.processResult(ctx, data, res)
	}
	data.wgDoneFn()
}

func (e *Engine) processResult(ctx context.Context, data detectableChunk, res detectors.Result) {
	ignoreLinePresent := false
	if SupportsLineNumbers(data.chunk.SourceType) {
		copyChunk := data.chunk
		copyMetaDataClone := proto.Clone(data.chunk.SourceMetadata)
		if copyMetaData, ok := copyMetaDataClone.(*source_metadatapb.MetaData); ok {
			copyChunk.SourceMetadata = copyMetaData
		}
		fragStart, mdLine, link := FragmentFirstLineAndLink(&copyChunk)
		ignoreLinePresent = SetResultLineNumber(&copyChunk, &res, fragStart, mdLine)
		if err := UpdateLink(ctx, copyChunk.SourceMetadata, link, *mdLine); err != nil {
			ctx.Logger().Error(err, "error setting link")
			return
		}
		data.chunk = copyChunk
	}
	if ignoreLinePresent {
		return
	}

	secret := detectors.CopyMetadata(&data.chunk, res)
	secret.DecoderType = data.decoder
	e.results <- secret
}

func (e *Engine) notifyResults(ctx context.Context) {
	for r := range e.ResultsChan() {
		if e.onlyVerified && !r.Verified {
			continue
		}
		atomic.AddUint32(&e.numFoundResults, 1)

		// Dedupe results by comparing the detector type, raw result, and source metadata.
		// We want to avoid duplicate results with different decoder types, but we also
		// want to include duplicate results with the same decoder type.
		// Duplicate results with the same decoder type SHOULD have their own entry in the
		// results list, this would happen if the same secret is found multiple times.
		key := fmt.Sprintf("%s%s%s%+v", r.DetectorType.String(), r.Raw, r.RawV2, r.SourceMetadata)
		if val, ok := e.dedupeCache.Get(key); ok {
			if res, ok := val.(detectorspb.DecoderType); ok && res != r.DecoderType {
				continue
			}
		}
		e.dedupeCache.Add(key, r.DecoderType)

		if r.Verified {
			atomic.AddUint64(&e.metrics.VerifiedSecretsFound, 1)
		} else {
			atomic.AddUint64(&e.metrics.UnverifiedSecretsFound, 1)
		}

		if err := e.printer.Print(ctx, &r); err != nil {
			ctx.Logger().Error(err, "error printing result")
		}
	}
}

// SupportsLineNumbers determines if a line number can be found for a source type.
func SupportsLineNumbers(sourceType sourcespb.SourceType) bool {
	switch sourceType {
	case sourcespb.SourceType_SOURCE_TYPE_GIT,
		sourcespb.SourceType_SOURCE_TYPE_GITHUB,
		sourcespb.SourceType_SOURCE_TYPE_GITLAB,
		sourcespb.SourceType_SOURCE_TYPE_BITBUCKET,
		sourcespb.SourceType_SOURCE_TYPE_GERRIT,
		sourcespb.SourceType_SOURCE_TYPE_GITHUB_UNAUTHENTICATED_ORG,
		sourcespb.SourceType_SOURCE_TYPE_PUBLIC_GIT,
		sourcespb.SourceType_SOURCE_TYPE_FILESYSTEM,
		sourcespb.SourceType_SOURCE_TYPE_AZURE_REPOS:
		return true
	default:
		return false
	}
}

// FragmentLineOffset sets the line number for a provided source chunk with a given detector result.
func FragmentLineOffset(chunk *sources.Chunk, result *detectors.Result) (int64, bool) {
	before, after, found := bytes.Cut(chunk.Data, result.Raw)
	if !found {
		return 0, false
	}
	lineNumber := int64(bytes.Count(before, []byte("\n")))
	// If the line contains the ignore tag, we should ignore the result.
	endLine := bytes.Index(after, []byte("\n"))
	if endLine == -1 {
		endLine = len(after)
	}
	if bytes.Contains(after[:endLine], []byte(ignoreTag)) {
		return lineNumber, true
	}
	return lineNumber, false
}

// FragmentFirstLineAndLink extracts the first line number and the link from the chunk metadata.
// It returns:
//   - The first line number of the fragment.
//   - A pointer to the line number, facilitating direct updates.
//   - The link associated with the fragment. This link may be updated in the chunk metadata
//     if there's a change in the line number.
func FragmentFirstLineAndLink(chunk *sources.Chunk) (int64, *int64, string) {
	if chunk.SourceMetadata == nil {
		return 0, nil, ""
	}

	var (
		fragmentStart *int64
		link          string
	)
	switch metadata := chunk.SourceMetadata.GetData().(type) {
	case *source_metadatapb.MetaData_Git:
		fragmentStart = &metadata.Git.Line
	case *source_metadatapb.MetaData_Github:
		fragmentStart = &metadata.Github.Line
		link = metadata.Github.Link
	case *source_metadatapb.MetaData_Gitlab:
		fragmentStart = &metadata.Gitlab.Line
		link = metadata.Gitlab.Link
	case *source_metadatapb.MetaData_Bitbucket:
		fragmentStart = &metadata.Bitbucket.Line
		link = metadata.Bitbucket.Link
	case *source_metadatapb.MetaData_Gerrit:
		fragmentStart = &metadata.Gerrit.Line
	case *source_metadatapb.MetaData_Filesystem:
		fragmentStart = &metadata.Filesystem.Line
		link = metadata.Filesystem.Link
	case *source_metadatapb.MetaData_AzureRepos:
		fragmentStart = &metadata.AzureRepos.Line
		link = metadata.AzureRepos.Link
	default:
		return 0, nil, ""
	}
	return *fragmentStart, fragmentStart, link
}

// SetResultLineNumber sets the line number in the provided result.
func SetResultLineNumber(chunk *sources.Chunk, result *detectors.Result, fragStart int64, mdLine *int64) bool {
	offset, skip := FragmentLineOffset(chunk, result)
	*mdLine = fragStart + offset
	return skip
}

// UpdateLink updates the link of the provided source metadata.
func UpdateLink(ctx context.Context, metadata *source_metadatapb.MetaData, link string, line int64) error {
	if metadata == nil {
		return fmt.Errorf("metadata is nil when setting the link")
	}

	if link == "" {
		ctx.Logger().V(4).Info("link is empty, skipping update")
		return nil
	}

	newLink := giturl.UpdateLinkLineNumber(ctx, link, line)

	switch meta := metadata.GetData().(type) {
	case *source_metadatapb.MetaData_Github:
		meta.Github.Link = newLink
	case *source_metadatapb.MetaData_Gitlab:
		meta.Gitlab.Link = newLink
	case *source_metadatapb.MetaData_Bitbucket:
		meta.Bitbucket.Link = newLink
	case *source_metadatapb.MetaData_Filesystem:
		meta.Filesystem.Link = newLink
	case *source_metadatapb.MetaData_AzureRepos:
		meta.AzureRepos.Link = newLink
	default:
		return fmt.Errorf("unsupported metadata type")
	}
	return nil
}<|MERGE_RESOLUTION|>--- conflicted
+++ resolved
@@ -570,27 +570,6 @@
 	ctx.Logger().V(4).Info("finished scanning chunks")
 }
 
-// There has got to be a better way, my brain is fried
-func normalizeVal(b []byte) []byte {
-	length := len(b)
-	var n int
-	switch {
-	case length <= 20:
-		n = 10
-	case length <= 40:
-		n = 30
-	case length <= 70:
-		n = 50
-	default:
-		n = 60
-	}
-
-	if n > length {
-		return b
-	}
-	return b[len(b)-n:]
-}
-
 func likelyDuplicate(val []byte, dupesSlice []string) bool {
 	for _, v := range dupesSlice {
 		similarity := strutil.Similarity(string(val), v, metrics.NewLevenshtein())
@@ -606,18 +585,12 @@
 	var wgDetect sync.WaitGroup
 
 	// Reuse the same map to avoid allocations.
-<<<<<<< HEAD
-	const avg = 8
-	detectorsWithResult := make(map[detectors.Detector]struct{}, avg)
-=======
 	const avgSecretsPerDetector = 8
-	detectorSecrets := make(map[string]struct{}, avgSecretsPerDetector)
 	detectorsWithResult := make(map[detectors.Detector]struct{}, avgSecretsPerDetector)
->>>>>>> cfa9b558
+	chunkSecrets := make([]string, 0, avgSecretsPerDetector)
 
 nextChunk:
 	for chunk := range e.reverifiableChunksChan {
-		dupes := make([]string, 0, avg)
 		for _, detector := range chunk.detectors {
 			// DO NOT VERIFY at this stage of the pipeline.
 			results, err := detector.FromData(ctx, false, chunk.chunk.Data)
@@ -642,13 +615,7 @@
 				// Ex:
 				// - postman api key: PMAK-qnwfsLyRSyfCwfpHaQP1UzDhrgpWvHjbYzjpRCMshjt417zWcrzyHUArs7r
 				// - malicious detector "api key": qnwfsLyRSyfCwfpHaQP1UzDhrgpWvHjbYzjpRCMshjt417zWcrzyHUArs7r
-<<<<<<< HEAD
-				if likelyDuplicate(val, dupes) {
-=======
-				// normalizeVal is a hack to only look at the last n characters of the secret. _ideally_ this normalizes
-				// the secret enough to compare similar secrets
-				if _, ok := detectorSecrets[string(normalizeVal(val))]; ok {
->>>>>>> cfa9b558
+				if likelyDuplicate(val, chunkSecrets) {
 					// This indicates that the same secret was found by multiple detectors.
 					// We should NOT VERIFY this chunk's data.
 					if e.reverificationTracking != nil {
@@ -666,13 +633,12 @@
 
 					continue nextChunk
 				}
-<<<<<<< HEAD
-				dupes = append(dupes, string(val))
-=======
-				detectorSecrets[string(val)] = struct{}{}
->>>>>>> cfa9b558
+				chunkSecrets = append(chunkSecrets, string(val))
 			}
 		}
+
+		// reset the slice
+		chunkSecrets = chunkSecrets[:0]
 
 		for detector := range detectorsWithResult {
 			wgDetect.Add(1)
@@ -685,17 +651,6 @@
 			}
 		}
 
-<<<<<<< HEAD
-=======
-		// Empty the dupes map and the detectorsWithResult map.
-		for k := range detectorSecrets {
-			delete(detectorSecrets, k)
-		}
-		for k := range detectorsWithResult {
-			delete(detectorsWithResult, k)
-		}
-
->>>>>>> cfa9b558
 		chunk.reverifyWgDoneFn()
 	}
 
