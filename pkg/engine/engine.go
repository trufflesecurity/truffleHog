--- conflicted
+++ resolved
@@ -603,34 +603,7 @@
 	var wgDetect sync.WaitGroup
 	var wgVerificationOverlap sync.WaitGroup
 
-<<<<<<< HEAD
-	// Reuse the same map to avoid allocations.
-	const avgDetectorsPerChunk = 8
-	chunkSpecificDetectors := make(map[ahocorasick.DetectorKey]detectors.Detector, avgDetectorsPerChunk)
 	for chunk := range e.ChunksChan() {
-		atomic.AddUint64(&e.metrics.BytesScanned, uint64(len(chunk.Data)))
-		for _, decoder := range e.decoders {
-			decoded := decoder.FromChunk(chunk)
-			if decoded == nil {
-				ctx.Logger().V(4).Info("no decoder found for chunk", "chunk", chunk)
-				continue
-			}
-
-			matchingDetectors := e.ahoCorasickCore.PopulateMatchingDetectors(string(decoded.Chunk.Data), chunkSpecificDetectors)
-			if len(chunkSpecificDetectors) > 1 && !e.verificationOverlap {
-				wgVerificationOverlap.Add(1)
-				e.verificationOverlapChunksChan <- verificationOverlapChunk{
-					chunk:                       *decoded.Chunk,
-					detectors:                   matchingDetectors,
-					decoder:                     decoded.DecoderType,
-					verificationOverlapWgDoneFn: wgVerificationOverlap.Done,
-				}
-				// Empty the map.
-				for k := range chunkSpecificDetectors {
-					delete(chunkSpecificDetectors, k)
-=======
-	for originalChunk := range e.ChunksChan() {
-		for chunk := range sources.Chunker(originalChunk) {
 			atomic.AddUint64(&e.metrics.BytesScanned, uint64(len(chunk.Data)))
 			for _, decoder := range e.decoders {
 				decoded := decoder.FromChunk(chunk)
@@ -660,23 +633,10 @@
 						decoder:  decoded.DecoderType,
 						wgDoneFn: wgDetect.Done,
 					}
->>>>>>> b09f18b7
 				}
 				continue
 			}
-
-			for k, detector := range chunkSpecificDetectors {
-				decoded.Chunk.Verify = e.verify
-				wgDetect.Add(1)
-				e.detectableChunksChan <- detectableChunk{
-					chunk:    *decoded.Chunk,
-					detector: detector,
-					decoder:  decoded.DecoderType,
-					wgDoneFn: wgDetect.Done,
-				}
-				delete(chunkSpecificDetectors, k)
-			}
-		}
+}
 		atomic.AddUint64(&e.metrics.ChunksScanned, 1)
 	}
 
