package engine

import (
	"google.golang.org/protobuf/proto"
	"google.golang.org/protobuf/types/known/anypb"

	"github.com/trufflesecurity/trufflehog/v3/pkg/context"
	"github.com/trufflesecurity/trufflehog/v3/pkg/pb/sourcespb"
	"github.com/trufflesecurity/trufflehog/v3/pkg/sources"
	"github.com/trufflesecurity/trufflehog/v3/pkg/sources/huggingface"
)

// HuggingFaceConfig represents the configuration for HuggingFace.
type HuggingfaceConfig struct {
	Endpoint           string
	Models             []string
	Spaces             []string
	Datasets           []string
	Organizations      []string
	Users              []string
	IncludeModels      []string
	IgnoreModels       []string
	IncludeSpaces      []string
	IgnoreSpaces       []string
	IncludeDatasets    []string
	IgnoreDatasets     []string
	SkipAllModels      bool
	SkipAllSpaces      bool
	SkipAllDatasets    bool
	IncludeDiscussions bool
	IncludePrs         bool
	Token              string
	Concurrency        int
}

// ScanGitHub scans HuggingFace with the provided options.
func (e *Engine) ScanHuggingface(ctx context.Context, c HuggingfaceConfig) (sources.JobProgressRef, error) {
	connection := sourcespb.Huggingface{
		Endpoint:           c.Endpoint,
		Models:             c.Models,
		Spaces:             c.Spaces,
		Datasets:           c.Datasets,
		Organizations:      c.Organizations,
		Users:              c.Users,
		IncludeModels:      c.IncludeModels,
		IgnoreModels:       c.IgnoreModels,
		IncludeSpaces:      c.IncludeSpaces,
		IgnoreSpaces:       c.IgnoreSpaces,
		IncludeDatasets:    c.IncludeDatasets,
		IgnoreDatasets:     c.IgnoreDatasets,
		SkipAllModels:      c.SkipAllModels,
		SkipAllSpaces:      c.SkipAllSpaces,
		SkipAllDatasets:    c.SkipAllDatasets,
		IncludeDiscussions: c.IncludeDiscussions,
		IncludePrs:         c.IncludePrs,
	}
	if len(c.Token) > 0 {
		connection.Credential = &sourcespb.Huggingface_Token{
			Token: c.Token,
		}
	} else {
		connection.Credential = &sourcespb.Huggingface_Unauthenticated{}
	}

	var conn anypb.Any
	err := anypb.MarshalFrom(&conn, &connection, proto.MarshalOptions{})
	if err != nil {
		ctx.Logger().Error(err, "failed to marshal huggingface connection")
		return sources.JobProgressRef{}, err
	}

	sourceName := "trufflehog - huggingface"
	sourceID, jobID, _ := e.sourceManager.GetIDs(ctx, sourceName, sourcespb.SourceType_SOURCE_TYPE_HUGGINGFACE)

	huggingfaceSource := &huggingface.Source{}
	if err := huggingfaceSource.Init(ctx, sourceName, jobID, sourceID, true, &conn, c.Concurrency); err != nil {
		return sources.JobProgressRef{}, err
	}
<<<<<<< HEAD
	_, err = e.sourceManager.EnumerateAndScan(ctx, sourceName, huggingfaceSource)
	return err
=======
	return e.sourceManager.Run(ctx, sourceName, huggingfaceSource)
>>>>>>> eca130fc
}<|MERGE_RESOLUTION|>--- conflicted
+++ resolved
@@ -76,10 +76,5 @@
 	if err := huggingfaceSource.Init(ctx, sourceName, jobID, sourceID, true, &conn, c.Concurrency); err != nil {
 		return sources.JobProgressRef{}, err
 	}
-<<<<<<< HEAD
-	_, err = e.sourceManager.EnumerateAndScan(ctx, sourceName, huggingfaceSource)
-	return err
-=======
-	return e.sourceManager.Run(ctx, sourceName, huggingfaceSource)
->>>>>>> eca130fc
+	return e.sourceManager.EnumerateAndScan(ctx, sourceName, huggingfaceSource)
 }