--- conflicted
+++ resolved
@@ -88,11 +88,7 @@
 
 	ac := NewAhoCorasickCore(allDetectors)
 
-<<<<<<< HEAD
-	dts := ac.FindDetectorMatches("a")
-=======
 	dts := ac.FindDetectorMatches([]byte("a"))
->>>>>>> d25da383
 	matchingDetectors := make([]detectors.Detector, 0, 2)
 	for _, d := range dts {
 		matchingDetectors = append(matchingDetectors, d.Detector)
@@ -107,11 +103,7 @@
 
 	ac := NewAhoCorasickCore(allDetectors)
 
-<<<<<<< HEAD
-	dts := ac.FindDetectorMatches("a")
-=======
 	dts := ac.FindDetectorMatches([]byte("a"))
->>>>>>> d25da383
 	matchingDetectors := make([]detectors.Detector, 0, 2)
 	for _, d := range dts {
 		matchingDetectors = append(matchingDetectors, d.Detector)
@@ -125,11 +117,7 @@
 
 	ac := NewAhoCorasickCore(allDetectors)
 
-<<<<<<< HEAD
-	dts := ac.FindDetectorMatches("a a b b")
-=======
 	dts := ac.FindDetectorMatches([]byte("a a b b"))
->>>>>>> d25da383
 	matchingDetectors := make([]detectors.Detector, 0, 2)
 	for _, d := range dts {
 		matchingDetectors = append(matchingDetectors, d.Detector)
@@ -183,11 +171,7 @@
                  eget ultricies ugue ugue id ugue. Meens liquet libero
                  c libero molestie, nec mlesud ugue ugue eget. This is the second occurrence of the letter a.`,
 			expectedResult: map[DetectorKey][][]int64{
-<<<<<<< HEAD
-				CreateDetectorKey(testDetectorV2{}): {{43, 343}, {854, 856}},
-=======
 				CreateDetectorKey(testDetectorV2{}): {{43, 555}, {854, 856}},
->>>>>>> d25da383
 			},
 		},
 		{
@@ -207,11 +191,7 @@
 		t.Run(tc.name, func(t *testing.T) {
 			t.Parallel()
 			ac := NewAhoCorasickCore(tc.detectors)
-<<<<<<< HEAD
-			detectorMatches := ac.FindDetectorMatches(tc.sampleData)
-=======
 			detectorMatches := ac.FindDetectorMatches([]byte(tc.sampleData))
->>>>>>> d25da383
 
 			// Verify that all matching detectors and their matches are returned.
 			for _, detectorMatch := range detectorMatches {
