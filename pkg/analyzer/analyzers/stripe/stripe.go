--- conflicted
+++ resolved
@@ -228,28 +228,7 @@
 	// get total charges
 }
 
-<<<<<<< HEAD
 func getRestrictedPermissions(cfg *config.Config, key string) ([]PermissionsCategory, error) {
-
-	// Determine the current working directory
-	cwd, err := os.Getwd()
-	if err != nil {
-		color.Red("[x] Error getting current working directory: %s", err.Error())
-		return nil, err
-	}
-
-	// Construct the path to the config file
-	configFilePath := filepath.Join(cwd, "pkg/analyzers/stripe/restricted.yaml")
-
-	data, err := os.ReadFile(configFilePath)
-	if err != nil {
-		fmt.Println("Error reading file:", err)
-		return nil, err
-	}
-
-=======
-func getRestrictedPermissions(key string) ([]PermissionsCategory, error) {
->>>>>>> d91ac559
 	var config Config
 	if err := yaml.Unmarshal(restrictedConfig, &config); err != nil {
 		fmt.Println("Error unmarshalling YAML:", err)
