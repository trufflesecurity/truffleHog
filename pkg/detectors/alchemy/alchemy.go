--- conflicted
+++ resolved
@@ -23,12 +23,7 @@
 var (
 	defaultClient = common.SaneHttpClient()
 	// Make sure that your group is surrounded in boundary characters such as below to reduce false positives.
-<<<<<<< HEAD
 	keyPat = regexp.MustCompile(detectors.PrefixRegex([]string{"alchemy"}) + `\b([0-9a-zA-Z_]{32}|alcht_[0-9a-zA-Z]{30})\b`)
-
-=======
-	keyPat = regexp.MustCompile(detectors.PrefixRegex([]string{"alchemy"}) + `\b([a-zA-Z0-9]{23}_[a-zA-Z0-9]{8})\b`)
->>>>>>> 5651eb6c
 )
 
 // Keywords are used for efficiently pre-filtering chunks.
