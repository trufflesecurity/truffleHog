--- conflicted
+++ resolved
@@ -22,13 +22,9 @@
 var _ detectors.Detector = (*Scanner)(nil)
 
 var (
-<<<<<<< HEAD
 	defaultClient = common.SaneHttpClient()
 
 	// Make sure that your group is surrounded in boundary characters such as below to reduce false positives.
-=======
-	client = common.SaneHttpClient()
->>>>>>> 2c0cd874
 	keyPat = regexp.MustCompile(detectors.PrefixRegex([]string{"sentry"}) + `\b([a-f0-9]{64})\b`)
 
 	errUnauthorized = fmt.Errorf("token unauthorized")
@@ -57,8 +53,7 @@
 			if client == nil {
 				client = defaultClient
 			}
-<<<<<<< HEAD
-			isVerified, verificationErr := verifyToken(ctx, client, resMatch)
+			isVerified, verificationErr := verifyToken(ctx, client, string(resMatch))
 
 			switch {
 			case errors.Is(verificationErr, errUnauthorized):
@@ -67,20 +62,6 @@
 				s1.Verified = true
 			default:
 				s1.VerificationError = verificationErr
-=======
-			req.Header.Add("Authorization", fmt.Sprintf("Bearer %s", string(resMatch)))
-			res, err := client.Do(req)
-
-			if err == nil {
-				defer res.Body.Close()
-				if res.StatusCode >= 200 && res.StatusCode < 300 {
-					s1.Verified = true
-				} else {
-					if detectors.IsKnownFalsePositive(resMatch, detectors.DefaultFalsePositives, true) {
-						continue
-					}
-				}
->>>>>>> 2c0cd874
 			}
 		}
 
