package aws

import (
	"context"
	"crypto/hmac"
	"crypto/sha256"
	"encoding/hex"
	"encoding/json"
	"fmt"
	"net/http"
	"regexp"
	"strings"
	"time"

	"github.com/trufflesecurity/trufflehog/v3/pkg/common"
	"github.com/trufflesecurity/trufflehog/v3/pkg/detectors"
	"github.com/trufflesecurity/trufflehog/v3/pkg/pb/detectorspb"
)

type scanner struct {
	verificationClient *http.Client
	skipIDs            map[string]struct{}
}

// resourceTypes derived from: https://docs.aws.amazon.com/IAM/latest/UserGuide/reference_identifiers.html#identifiers-unique-ids
var resourceTypes = map[string]string{
	"ABIA": "AWS STS service bearer token",
	"ACCA": "Context-specific credential",
	"AGPA": "User group",
	"AIDA": "IAM user",
	"AIPA": "Amazon EC2 instance profile",
	"AKIA": "Access key",
	"ANPA": "Managed policy",
	"ANVA": "Version in a managed policy",
	"APKA": "Public key",
	"AROA": "Role",
	"ASCA": "Certificate",
	"ASIA": "Temporary (AWS STS) access key IDs",
}

func New(opts ...func(*scanner)) *scanner {
	scanner := &scanner{
		skipIDs: map[string]struct{}{},
	}
	for _, opt := range opts {

		opt(scanner)
	}

	return scanner
}

func WithSkipIDs(skipIDs []string) func(*scanner) {
	return func(s *scanner) {
		ids := map[string]struct{}{}
		for _, id := range skipIDs {
			ids[id] = struct{}{}
		}

		s.skipIDs = ids
	}
}

// Ensure the scanner satisfies the interface at compile time.
var _ detectors.Detector = (*scanner)(nil)

var (
	defaultVerificationClient = common.SaneHttpClient()

	// Make sure that your group is surrounded in boundary characters such as below to reduce false positives.
	// Key types are from this list https://docs.aws.amazon.com/IAM/latest/UserGuide/reference_identifiers.html#identifiers-unique-ids
<<<<<<< HEAD
	idPat     = regexp.MustCompile(`\b((?:AKIA|ABIA|ACCA)[0-9A-Z]{16})\b`)
=======
	idPat     = regexp.MustCompile(`\b((AKIA|ABIA|ACCA|ASIA)[0-9A-Z]{16})\b`)
>>>>>>> 7a156330
	secretPat = regexp.MustCompile(`[^A-Za-z0-9+\/]{0,1}([A-Za-z0-9+\/]{40})[^A-Za-z0-9+\/]{0,1}`)
	// Hashes, like those for git, do technically match the secret pattern.
	// But they are extremely unlikely to be generated as an actual AWS secret.
	// So when we find them, if they're not verified, we should ignore the result.
	falsePositiveSecretCheck = regexp.MustCompile(`[a-f0-9]{40}`)
)

// Keywords are used for efficiently pre-filtering chunks.
// Use identifiers in the secret preferably, or the provider name.
func (s scanner) Keywords() []string {
	return []string{
		"AKIA",
		"ABIA",
		"ACCA",
		"ASIA",
	}
}

func GetHash(input string) string {
	data := []byte(input)
	hasher := sha256.New()
	hasher.Write(data)
	return hex.EncodeToString(hasher.Sum(nil))
}

func GetHMAC(key []byte, data []byte) []byte {
	hasher := hmac.New(sha256.New, key)
	hasher.Write(data)
	return hasher.Sum(nil)
}

// FromData will find and optionally verify AWS secrets in a given set of bytes.
func (s scanner) FromData(ctx context.Context, verify bool, data []byte) (results []detectors.Result, err error) {
	dataStr := string(data)

	idMatches := idPat.FindAllStringSubmatch(dataStr, -1)
	secretMatches := secretPat.FindAllStringSubmatch(dataStr, -1)

	for _, idMatch := range idMatches {
		if len(idMatch) != 3 {
			continue
		}
		resIDMatch := strings.TrimSpace(idMatch[1])

		if s.skipIDs != nil {
			if _, ok := s.skipIDs[resIDMatch]; ok {
				continue
			}
		}

		for _, secretMatch := range secretMatches {
			if len(secretMatch) != 2 {
				continue
			}
			resSecretMatch := strings.TrimSpace(secretMatch[1])

			s1 := detectors.Result{
				DetectorType: detectorspb.DetectorType_AWS,
				Raw:          []byte(resIDMatch),
				Redacted:     resIDMatch,
				RawV2:        []byte(resIDMatch + resSecretMatch),
				ExtraData: map[string]string{
					"resource_type": resourceTypes[idMatch[2]],
				},
			}

			if verify {
				verified, extraData, verificationErr := s.verifyMatch(ctx, resIDMatch, resSecretMatch, true)
				s1.Verified = verified
				//Append the extraData to the existing ExtraData map.
				// This will overwrite with the new verified values.
				for k, v := range extraData {
					s1.ExtraData[k] = v
				}
				s1.VerificationError = verificationErr
			}

			if !s1.Verified {
				// Unverified results that contain common test words are probably not secrets
				if detectors.IsKnownFalsePositive(resSecretMatch, detectors.DefaultFalsePositives, true) {
					continue
				}
				// Unverified results that look like hashes are probably not secrets
				if falsePositiveSecretCheck.MatchString(resSecretMatch) {
					continue
				}
			}

			results = append(results, s1)
			// If we've found a verified match with this ID, we don't need to look for any more. So move on to the next ID.
			if s1.Verified {
				break
			}
		}
	}
	return awsCustomCleanResults(results), nil
}

func (s scanner) verifyMatch(ctx context.Context, resIDMatch, resSecretMatch string, retryOn403 bool) (bool, map[string]string, error) {
	// REQUEST VALUES.
	method := "GET"
	service := "sts"
	host := "sts.amazonaws.com"
	region := "us-east-1"
	endpoint := "https://sts.amazonaws.com"
	now := time.Now().UTC()
	datestamp := now.Format("20060102")
	amzDate := now.Format("20060102T150405Z0700")

	req, err := http.NewRequestWithContext(ctx, method, endpoint, nil)
	if err != nil {
		return false, nil, err
	}
	req.Header.Set("Accept", "application/json")

	// TASK 1: CREATE A CANONICAL REQUEST.
	// http://docs.aws.amazon.com/general/latest/gr/sigv4-create-canonical-request.html
	canonicalURI := "/"
	canonicalHeaders := "host:" + host + "\n"
	signedHeaders := "host"
	algorithm := "AWS4-HMAC-SHA256"
	credentialScope := fmt.Sprintf("%s/%s/%s/aws4_request", datestamp, region, service)

	params := req.URL.Query()
	params.Add("Action", "GetCallerIdentity")
	params.Add("Version", "2011-06-15")
	params.Add("X-Amz-Algorithm", algorithm)
	params.Add("X-Amz-Credential", resIDMatch+"/"+credentialScope)
	params.Add("X-Amz-Date", amzDate)
	params.Add("X-Amz-Expires", "30")
	params.Add("X-Amz-SignedHeaders", signedHeaders)

	canonicalQuerystring := params.Encode()
	payloadHash := GetHash("") // empty payload
	canonicalRequest := method + "\n" + canonicalURI + "\n" + canonicalQuerystring + "\n" + canonicalHeaders + "\n" + signedHeaders + "\n" + payloadHash

	// TASK 2: CREATE THE STRING TO SIGN.
	stringToSign := algorithm + "\n" + amzDate + "\n" + credentialScope + "\n" + GetHash(canonicalRequest)

	// TASK 3: CALCULATE THE SIGNATURE.
	// https://docs.aws.amazon.com/general/latest/gr/sigv4-calculate-signature.html
	hash := GetHMAC([]byte(fmt.Sprintf("AWS4%s", resSecretMatch)), []byte(datestamp))
	hash = GetHMAC(hash, []byte(region))
	hash = GetHMAC(hash, []byte(service))
	hash = GetHMAC(hash, []byte("aws4_request"))

	signature2 := GetHMAC(hash, []byte(stringToSign)) // Get Signature HMAC SHA256
	signature := hex.EncodeToString(signature2)

	// TASK 4: ADD SIGNING INFORMATION TO THE REQUEST.
	params.Add("X-Amz-Signature", signature)
	req.Header.Add("Content-type", "application/x-www-form-urlencoded; charset=utf-8")
	req.URL.RawQuery = params.Encode()

	client := s.verificationClient
	if client == nil {
		client = defaultVerificationClient
	}

	extraData := map[string]string{
		"rotation_guide": "https://howtorotate.com/docs/tutorials/aws/",
	}

	res, err := client.Do(req)
	if err == nil {
		defer res.Body.Close()
		if res.StatusCode >= 200 && res.StatusCode < 300 {
			identityInfo := identityRes{}
			err := json.NewDecoder(res.Body).Decode(&identityInfo)
			if err == nil {
				extraData["account"] = identityInfo.GetCallerIdentityResponse.GetCallerIdentityResult.Account
				extraData["user_id"] = identityInfo.GetCallerIdentityResponse.GetCallerIdentityResult.UserID
				extraData["arn"] = identityInfo.GetCallerIdentityResponse.GetCallerIdentityResult.Arn
				return true, extraData, nil
			} else {
				return false, nil, err
			}
		} else if res.StatusCode == 403 {
			// Experimentation has indicated that if you make two GetCallerIdentity requests within five seconds that
			// share a key ID but are signed with different secrets the second one will be rejected with a 403 that
			// carries a SignatureDoesNotMatch code in its body. This happens even if the second ID-secret pair is
			// valid. Since this is exactly our access pattern, we need to work around it.
			//
			// Fortunately, experimentation has also revealed a workaround: simply resubmit the second request. The
			// response to the resubmission will be as expected. But there's a caveat: You can't have closed the body of
			// the response to the original second request, or read to its end, or the resubmission will also yield a
			// SignatureDoesNotMatch. For this reason, we have to re-request all 403s. We can't re-request only
			// SignatureDoesNotMatch responses, because we can only tell whether a given 403 is a SignatureDoesNotMatch
			// after decoding its response body, which requires reading the entire response body, which disables the
			// workaround.
			//
			// We are clearly deep in the guts of AWS implementation details here, so this all might change with no
			// notice. If you're here because something in this detector broke, you have my condolences.
			if retryOn403 {
				return s.verifyMatch(ctx, resIDMatch, resSecretMatch, false)
			}
			var body awsErrorResponseBody
			err = json.NewDecoder(res.Body).Decode(&body)
			if err == nil {
				// All instances of the code I've seen in the wild are PascalCased but this check is
				// case-insensitive out of an abundance of caution
				if strings.EqualFold(body.Error.Code, "InvalidClientTokenId") {
					return false, nil, nil
				} else {
					return false, nil, fmt.Errorf("request to %v returned status %d with an unexpected reason (%s: %s)", res.Request.URL, res.StatusCode, body.Error.Code, body.Error.Message)
				}
			} else {
				return false, nil, fmt.Errorf("couldn't parse the sts response body (%v)", err)
			}
		} else {
			return false, nil, fmt.Errorf("request to %v returned unexpected status %d", res.Request.URL, res.StatusCode)
		}
	} else {
		return false, nil, err
	}
}

func awsCustomCleanResults(results []detectors.Result) []detectors.Result {
	if len(results) == 0 {
		return results
	}

	// For every ID, we want at most one result, preferably verified.
	idResults := map[string]detectors.Result{}
	for _, result := range results {
		// Always accept the verified result as the result for the given ID.
		if result.Verified {
			idResults[result.Redacted] = result
			continue
		}

		// Only include an unverified result if we don't already have a result for a given ID.
		if _, exist := idResults[result.Redacted]; !exist {
			idResults[result.Redacted] = result
		}
	}

	out := []detectors.Result{}
	for _, r := range idResults {
		out = append(out, r)
	}
	return out
}

type awsError struct {
	Code    string `json:"Code"`
	Message string `json:"Message"`
}

type awsErrorResponseBody struct {
	Error awsError `json:"Error"`
}

type identityRes struct {
	GetCallerIdentityResponse struct {
		GetCallerIdentityResult struct {
			Account string `json:"Account"`
			Arn     string `json:"Arn"`
			UserID  string `json:"UserId"`
		} `json:"GetCallerIdentityResult"`
		ResponseMetadata struct {
			RequestID string `json:"RequestId"`
		} `json:"ResponseMetadata"`
	} `json:"GetCallerIdentityResponse"`
}

func (s scanner) Type() detectorspb.DetectorType {
	return detectorspb.DetectorType_AWS
}<|MERGE_RESOLUTION|>--- conflicted
+++ resolved
@@ -69,11 +69,7 @@
 
 	// Make sure that your group is surrounded in boundary characters such as below to reduce false positives.
 	// Key types are from this list https://docs.aws.amazon.com/IAM/latest/UserGuide/reference_identifiers.html#identifiers-unique-ids
-<<<<<<< HEAD
 	idPat     = regexp.MustCompile(`\b((?:AKIA|ABIA|ACCA)[0-9A-Z]{16})\b`)
-=======
-	idPat     = regexp.MustCompile(`\b((AKIA|ABIA|ACCA|ASIA)[0-9A-Z]{16})\b`)
->>>>>>> 7a156330
 	secretPat = regexp.MustCompile(`[^A-Za-z0-9+\/]{0,1}([A-Za-z0-9+\/]{40})[^A-Za-z0-9+\/]{0,1}`)
 	// Hashes, like those for git, do technically match the secret pattern.
 	// But they are extremely unlikely to be generated as an actual AWS secret.
