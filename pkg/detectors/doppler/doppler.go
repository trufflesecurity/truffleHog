--- conflicted
+++ resolved
@@ -2,12 +2,9 @@
 
 import (
 	"context"
-<<<<<<< HEAD
 	"encoding/json"
 	"fmt"
-=======
 	regexp "github.com/wasilibs/go-re2"
->>>>>>> 47c6539a
 	"net/http"
 	"strings"
 
