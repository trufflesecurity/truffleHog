package gitparse

import (
	"bytes"
	"strings"
	"testing"
	"time"

	"github.com/trufflesecurity/trufflehog/v3/pkg/context"
)

type testCaseLine struct {
	latestState ParseState
	line        []byte
}

type testCase struct {
	passes   []testCaseLine
	fails    []testCaseLine
	function func(bool, ParseState, []byte) bool
}

func TestLineChecks(t *testing.T) {
	tests := map[string]testCase{
		"commitLine": {
			passes: []testCaseLine{
				{
					Initial,
					[]byte("commit 15c6105be1a18eeed1247478340dca69d02196ed"),
				},
				{
					ModeLine,
					[]byte("commit 7bd16429f1f708746dabf970e54b05d2b4734997 (HEAD -> master)\n"),
				},
				{
					IndexLine,
					[]byte("commit 9d60549cea17c830df3f99398993e8f6fd154468"),
				},
				{
					MessageStartLine,
					[]byte("commit 4727ffb7ad6dc5130bf4b4dd166e00705abdd018"),
				},
				{
					MessageEndLine,
					[]byte("commit 2a057632d7f5fa3d1c77b9aa037263211c0e0290"),
				},
				{
					HunkContentLine,
					[]byte("commit b38857edb46bd0e2c86db53615ff469aa7b7966b (HEAD -> feat/git-diff-parse, origin/main, origin/HEAD, main)"),
				},
				{
					BinaryFileLine,
					[]byte("commit fb76eaf17b2b923bcc3e59314cf3605bce9a8bcd (tag: v3.40.0)"),
				},
			},
			fails: []testCaseLine{
				{
					Initial,
					[]byte(`fatal: ambiguous argument 'branch_2..branch_1': unknown revision or path not in the working tree.
					Use '--' to separate paths from revisions, like this:
					'git <command> [<revision>...] -- [<file>...]'`),
				},
				{
					CommitLine,
					[]byte("commit 15c6105be1a18eeed1247478340dca69d02196ed"),
				},
			},
			function: isCommitLine,
		},
		"mergeLine": {
			passes: []testCaseLine{
				{
					CommitLine,
					[]byte("Merge: f21a95535a2 ed08d10bcf5"),
				},
			},
			fails: []testCaseLine{
				{
					DateLine,
					[]byte("    Merge pull request #34511 from cescoffier/duplicated-context-doc"),
				},
				{
					CommitLine,
					[]byte("notcorrect"),
				},
			},
			function: isMergeLine,
		},
		"authorLine": {
			passes: []testCaseLine{
				{
					CommitLine,
					[]byte("Author: Zachary Rice <zachary.rice@trufflesec.com>"),
				},
				{
					CommitLine,
					[]byte("Author: dependabot[bot] <49699333+dependabot[bot]@users.noreply.github.com>"),
				},
			},
			fails: []testCaseLine{
				{
					CommitLine,
					[]byte("Date:   Tue Jun 20 13:55:31 2023 -0500"),
				},
				{
					AuthorLine,
					[]byte("Author: Bill Rich <bill.rich@trufflesec.com>"),
				},
			},
			function: isAuthorLine,
		},
		"dateLine": {
			passes: []testCaseLine{
				{
					AuthorLine,
					[]byte("Date:   Tue Jan 18 16:59:18 2022 -0800"),
				},
			},
			fails: []testCaseLine{
				{
					DateLine,
					[]byte(""),
				},
				{
					AuthorLine,
					[]byte("notcorrect"),
				},
			},
			function: isDateLine,
		},
		"messageStartLine": {
			passes: []testCaseLine{
				{
					DateLine,
					[]byte(""),
				},
			},
			fails: []testCaseLine{
				{
					AuthorLine,
					[]byte("Date:   Tue Jun 20 13:21:19 2023 -0700"),
				},
				{
					DateLine,
					[]byte("notcorrect"),
				},
			},
			function: isMessageStartLine,
		},
		"messageLine": {
			passes: []testCaseLine{
				{
					MessageStartLine,
					[]byte("    Initial docs and release automation (#5)"),
				},
				{
					MessageLine,
					[]byte("    Bump github.com/googleapis/gax-go/v2 from 2.10.0 to 2.11.0 (#1406)"),
				},
			},
			fails: []testCaseLine{
				{
					AuthorLine,
					[]byte("Date:   Tue Jun 20 13:21:19 2023 -0700"),
				},
				{
					DateLine,
					[]byte("notcorrect"),
				},
			},
			function: isMessageLine,
		},
		"messageEndLine": {
			passes: []testCaseLine{
				{
					MessageLine,
					[]byte(""),
				},
			},
			fails: []testCaseLine{
				{
					MessageStartLine,
					[]byte("    Initial commit"),
				},
				{
					MessageLine,
					[]byte("notcorrect"),
				},
			},
			function: isMessageEndLine,
		},
		"diffLine": {
			passes: []testCaseLine{
				{
					MessageEndLine,
					[]byte("diff --git a/pkg/sources/source_unit.go b/pkg/sources/source_unit.go"),
				},
				{
					MessageEndLine,
					[]byte("diff --git a/ Lunch and Learn - HCDiag.pdf b/ Lunch and Learn - HCDiag.pdf"),
				},
				{
					BinaryFileLine,
					[]byte("diff --git a/pkg/decoders/utf16_test.go b/pkg/decoders/utf16_test.go"),
				},
				{
					HunkContentLine,
					[]byte("diff --git a/pkg/decoders/utf8.go b/pkg/decoders/utf8.go"),
				},
			},
			fails: []testCaseLine{
				{
					DateLine,
					[]byte("    Make trace error message so newlines aren't escaped (#1396)"),
				},
				{
					MessageLine,
					[]byte("notcorrect"),
				},
			},
			function: isDiffLine,
		},
		"modeLine": {
			passes: []testCaseLine{
				{
					DiffLine,
					[]byte("old mode 100644"),
				},
				{
					ModeLine,
					[]byte("new mode 100755"),
				},
				{
					DiffLine,
					[]byte("new file mode 100644"),
				},
				{
					DiffLine,
					[]byte("similarity index 100%"),
				},
				{
					ModeLine,
					[]byte("rename from old.txt"),
				},
				{
					ModeLine,
					[]byte("rename to new.txt"),
				},
				{
					DiffLine,
					[]byte("deleted file mode 100644"),
				},
			},
			fails: []testCaseLine{
				{
					MessageLine,
					[]byte("diff --git a/pkg/common/recover.go b/pkg/common/recover.go"),
				},
				{
					DiffLine,
					[]byte("notcorrect"),
				},
			},
			function: isModeLine,
		},
		"indexLine": {
			passes: []testCaseLine{
				{
					DiffLine,
					[]byte("index 0a7a5b4..7682212 100644"),
				},
				{
					ModeLine,
					[]byte("index 1ed6fbee1..aea1e643a 100644"),
				},
				{
					ModeLine,
					[]byte("index 00000000..e69de29b"),
				},
			},
			fails: []testCaseLine{
				{
					MessageLine,
					[]byte("diff --git a/pkg/sources/gitlab/gitlab.go b/pkg/sources/gitlab/gitlab.go"),
				},
				{
					DiffLine,
					[]byte("notcorrect"),
				},
			},
			function: isIndexLine,
		},
		"binaryLine": {
			passes: []testCaseLine{
				{
					IndexLine,
					[]byte("Binary files /dev/null and b/plugin.sig differ"),
				},
				{
					IndexLine,
					[]byte("Binary files /dev/null and b/ Lunch and Learn - HCDiag.pdf differ"),
				},
			},
			fails: []testCaseLine{
				{
					DiffLine,
					[]byte("index eb54cf4f..00000000"),
				},
				{
					IndexLine,
					[]byte("notcorrect"),
				},
			},
			function: isBinaryLine,
		},
		"fromFileLine": {
			passes: []testCaseLine{
				{
					IndexLine,
					[]byte("--- a/internal/addrs/move_endpoint_module.go"),
				},
				{
					IndexLine,
					[]byte("--- /dev/null"),
				},
				// New file (https://github.com/trufflesecurity/trufflehog/issues/2109)
				// diff --git a/libs/Unfit-1.0 b/libs/Unfit-1.0
				// new file mode 160000
				{
					ModeLine,
					[]byte("--- /dev/null"),
				},
				// Uncommon but valid prefixes. Will these ever show up?
				// https://stackoverflow.com/a/2530012
				// https://git-scm.com/docs/git-config#Documentation/git-config.txt-diffmnemonicPrefix
				{
					IndexLine,
					[]byte("--- i/pkg/sources/filesystem/filesystem.go"),
				},
				{
					IndexLine,
					[]byte("--- w/pkg/sources/gcs/gcs.go"),
				},
				{
					IndexLine,
					[]byte("--- c/pkg/sources/git/git.go"),
				},
				{
					IndexLine,
					[]byte("--- o/pkg/sources/github/github.go"),
				},
			},
			fails: []testCaseLine{
				{
					ModeLine,
					[]byte("index 00000000..05370a3c"),
				},
				{
					IndexLine,
					[]byte("notcorrect"),
				},
			},
			function: isFromFileLine,
		},
		"toFileLine": {
			passes: []testCaseLine{
				{
					FromFileLine,
					[]byte("+++ a/internal/addrs/move_endpoint_module.go"),
				},
				{
					FromFileLine,
					[]byte("+++ /dev/null"),
				},
				// Uncommon but valid prefixes. Will these ever show up?
				// https://stackoverflow.com/a/2530012
				// https://git-scm.com/docs/git-config#Documentation/git-config.txt-diffmnemonicPrefix
				{
					FromFileLine,
					[]byte("+++ i/pkg/sources/filesystem/filesystem.go"),
				},
				{
					FromFileLine,
					[]byte("+++ w/pkg/sources/gcs/gcs.go"),
				},
				{
					FromFileLine,
					[]byte("+++ c/pkg/sources/git/git.go"),
				},
				{
					FromFileLine,
					[]byte("+++ o/pkg/sources/github/github.go"),
				},
			},
			fails: []testCaseLine{
				{
					IndexLine,
					[]byte("--- a/pkg/detectors/shortcut/shortcut_test.go"),
				},
				{
					FromFileLine,
					[]byte("notcorrect"),
				},
				{
					HunkContentLine,
					[]byte("+++ The application will interface with REDACTED and REDACTED (REDACTED team)"),
				},
			},
			function: isToFileLine,
		},
		"lineNumberLine": {
			passes: []testCaseLine{
				{
					ToFileLine,
					[]byte("@@ -298 +298 @@ func maxRetryErrorHandler(resp *http.Response, err error, numTries int)"),
				},
				{
					HunkContentLine,
					[]byte("@@ -121 +121 @@ require ("),
				},
			},
			fails: []testCaseLine{
				{
					FromFileLine,
					[]byte("+++ b/Dockerfile"),
				},
				{
					ToFileLine,
					[]byte("notcorrect"),
				},
			},
			function: isHunkLineNumberLine,
		},
		"hunkContextLine": {
			passes: []testCaseLine{
				{
					HunkLineNumberLine,
					[]byte(" fmt.Println"),
				},
				{
					HunkContentLine,
					[]byte("        ctx, cancel := context.WithTimeout(context.Background(), time.Second*5)"),
				},
			},
			fails: []testCaseLine{
				{
					ToFileLine,
					[]byte("@@ -176 +176 @@ require ("),
				},
				{
					HunkLineNumberLine,
					[]byte("+import ("),
				},
			},
			function: isHunkContextLine,
		},
		"hunkPlusLine": {
			passes: []testCaseLine{
				{
					HunkLineNumberLine,
					[]byte("+       github.com/googleapis/enterprise-certificate-proxy v0.2.5 // indirect"),
				},
				{
					HunkContentLine,
					[]byte("+cloud.google.com/go/storage v1.31.0/go.mod h1:81ams1PrhW16L4kF7qg+4mTq7SRs5HsbDTM0bWvrwJ0="),
				},
			},
			fails: []testCaseLine{
				{
					ToFileLine,
					[]byte("@@ -176 +176 @@ require ("),
				},
				{
					HunkLineNumberLine,
					[]byte("-import ("),
				},
				{
					HunkLineNumberLine,
					[]byte("notcorrect"),
				},
			},
			function: isHunkPlusLine,
		},
		"hunkMinusLine": {
			passes: []testCaseLine{
				{
					HunkLineNumberLine,
					[]byte("-fmt.Println"),
				},
				{
					HunkContentLine,
					[]byte(`-       return []string{"sql", "database", "Data Source"}`),
				},
			},
			fails: []testCaseLine{
				{
					ToFileLine,
					[]byte("@@ -176 +176 @@ require ("),
				},
				{
					HunkLineNumberLine,
					[]byte("+import ("),
				},
				{
					HunkLineNumberLine,
					[]byte("notcorrect"),
				},
			},
			function: isHunkMinusLine,
		},
		"hunkNewlineWarningLine": {
			passes: []testCaseLine{
				{
					HunkContentLine,
					[]byte("\\ No newline at end of file"),
				},
			},
			fails: []testCaseLine{
				{
					ToFileLine,
					[]byte("@@ -176 +176 @@ require ("),
				},
				{
					HunkContentLine,
					[]byte(" \\ No newline at end of file is the current error"),
				},
			},
			function: isHunkNewlineWarningLine,
		},
		"hunkEmptyLine": {
			passes: []testCaseLine{
				{
					HunkContentLine,
					[]byte("\n"),
				},
			},
			fails: []testCaseLine{
				{
					HunkLineNumberLine,
					[]byte(`               return "", errors.WrapPrefix(err, "repo remote cannot be sanitized as URI", 0)`),
				},
				{
					HunkContentLine,
					[]byte(" \n"),
				},
			},
			function: isHunkEmptyLine,
		},
	}

	for name, test := range tests {
		for _, pass := range test.passes {
			if !test.function(false, pass.latestState, pass.line) {
				t.Errorf("%s: Parser did not recognize correct line. (%s)", name, string(pass.line))
			}
		}
		for _, fail := range test.fails {
			if test.function(false, fail.latestState, fail.line) {
				t.Errorf("%s: Parser did not recognize incorrect line. (%s)", name, string(fail.line))
			}
		}
	}
}

type messageParsingTestCase struct {
	data     string
	expected string
}

func TestMessageParsing(t *testing.T) {
	tests := []messageParsingTestCase{
		{
			data: `commit 70001020fab32b1fcf2f1f0e5c66424eae649826 (HEAD -> master, origin/master, origin/HEAD)
Author: Dustin Decker <humanatcomputer@gmail.com>
Date:   Mon Mar 15 23:27:16 2021 -0700

    Update aws

diff --git a/aws b/aws
index 2ee133b..12b4843 100644
--- a/aws
+++ b/aws
@@ -1,7 +1,5 @@
+[default]
 aws_access_key_id = AKIAXYZDQCEN4B6JSJQI
+aws_secret_access_key = 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
`,
			expected: "Update aws\n",
		},
		{
			data: `commit 74ffbd28787b3bb4e6953ce1c3ee6899af650bce
Author: Zachary Rice <zachary.rice@trufflesec.com>
Date:   Tue Jun 13 14:49:21 2023 -0500

    add a custom detector check for logging duplicate detector (#1394)
    
    * add a custom detector check for logging duplicate detector
    
    * use pb type

diff --git a/pkg/engine/engine.go b/pkg/engine/engine.go
index 090c6ba6..38d67dd2 100644
--- a/pkg/engine/engine.go
+++ b/pkg/engine/engine.go
@@ -165,7 +165,7 @@ func Start(ctx context.Context, options ...EngineOption) *Engine {
                seenDetectors := make(map[config.DetectorID]struct{}, len(dets))
                for _, det := range dets {
                        id := config.GetDetectorID(det)
-                       if _, ok := seenDetectors[id]; ok {
+                       if _, ok := seenDetectors[id]; ok && id.ID != detectorspb.DetectorType_CustomRegex {
                                ctx.Logger().Info("possible duplicate detector configured", "detector", id)
                        }
                        seenDetectors[id] = struct{}{}`,
			expected: `add a custom detector check for logging duplicate detector (#1394)

* add a custom detector check for logging duplicate detector

* use pb type
`,
		},
		{
			data: `commit a8bc99bfe2c7178d1d2de9aa2f8ea6752bcf02c8
Author: Michelle Purcell <92924207+michelle-purcell@users.noreply.github.com>
Date:   Tue Jun 27 13:48:04 2023 +0100

    Update docs/src/main/asciidoc/security-vulnerability-detection.adoc
    
    Co-authored-by: Sergey Beryozkin <sberyozkin@gmail.com>
    (cherry picked from commit 10f04b79e0ab3a331ac1bfae78d7ed399e243bf0)

diff --git a/docs/src/main/asciidoc/security-vulnerability-detection.adoc b/docs/src/main/asciidoc/security-vulnerability-detection.adoc
index 6e90300f9f6..e3cc8d1485f 100644
--- a/docs/src/main/asciidoc/security-vulnerability-detection.adoc
+++ b/docs/src/main/asciidoc/security-vulnerability-detection.adoc
@@ -139 +139 @@ You can adjust the expiry date if you need to.
-* xref:security-authentication-mechanisms.adoc#other-supported-authentication-mechanisms[Other supported authentication mechanisms]
\ No newline at end of file
+* xref:security-authentication-mechanisms.adoc[Authentication mechanisms in Quarkus]
\ No newline at end of file
`,
			expected: `Update docs/src/main/asciidoc/security-vulnerability-detection.adoc

Co-authored-by: Sergey Beryozkin <sberyozkin@gmail.com>
(cherry picked from commit 10f04b79e0ab3a331ac1bfae78d7ed399e243bf0)
`,
		},
	}

	for _, test := range tests {
		r := bytes.NewReader([]byte(test.data))
		commitChan := make(chan Commit)
		parser := NewParser()

		go func() {
			parser.FromReader(context.Background(), r, commitChan, false)
		}()
		for commit := range commitChan {
			if commit.Message.String() != test.expected {
				t.Errorf("Message does not match. Got:\n%s\nexpected:\n%s", commit.Message.String(), test.expected)
			}
		}
	}
}

func TestBinaryPathParse(t *testing.T) {
	cases := map[string]string{
		"Binary files /dev/null and b/plugin.sig differ\n":                    "plugin.sig",
		"Binary files /dev/null and b/ Lunch and Learn - HCDiag.pdf differ\n": " Lunch and Learn - HCDiag.pdf",
	}

	for name, expected := range cases {
		filename := pathFromBinaryLine([]byte(name))
		if filename != expected {
			t.Errorf("Expected: %s, Got: %s", expected, filename)
		}
	}
}

func newTime(timestamp string) time.Time {
	date, _ := time.Parse(defaultDateFormat, timestamp)
	return date
}

func newStringBuilderValue(value string) strings.Builder {
	builder := strings.Builder{}
	builder.Write([]byte(value))
	return builder
}

func TestCommitParsing(t *testing.T) {
	expected := expectedCommits()

	r := bytes.NewReader([]byte(commitLog))
	commitChan := make(chan Commit)
	parser := NewParser()
	go func() {
		parser.FromReader(context.Background(), r, commitChan, false)
	}()
	i := 0
	for commit := range commitChan {
		if len(expected) <= i {
			t.Errorf("Missing expected case for commit: %+v", commit)
			break
		}

		if !commit.Equal(context.Background(), &expected[i]) {
			t.Errorf("Commit does not match.\nexpected: %+v\n%s\nactual  : %+v\n%s", expected[i], expected[i].Message.String(), commit, commit.Message.String())
		}
		i++
	}
}

func TestIndividualCommitParsing(t *testing.T) {
	// Arrange
	expected := expectedCommits()
	commits := strings.Split(commitLog, "\ncommit ")
	for index, commit := range commits {
		if !strings.HasPrefix(commit, "commit") {
			commits[index] = "commit " + commit
		}
	}

	// Act
	for i, commit := range commits {
		r := bytes.NewReader([]byte(commit))
		commitChan := make(chan Commit)
		parser := NewParser()
		go func() {
			parser.FromReader(context.Background(), r, commitChan, false)
		}()
		j := 0
		for commit := range commitChan {
			if len(expected) <= i {
				t.Errorf("Missing expected case for commit: %+v", commit)
				break
			}

			// Assert
			if !commit.Equal(context.Background(), &expected[i]) {
				t.Errorf("Commit does not match.\nexpected: %+v\n%s\nactual  : %+v\n%s", expected[i], expected[j].Message.String(), commit, commit.Message.String())
			}
			j++
		}
<<<<<<< HEAD
		// for _, pass := range test.passes {
		//	if !test.function(false, pass.latestState, pass.line) {
		//		t.Errorf("%s: Parser did not recognize correct line. (%s)", name, string(pass.line))
		//	}
		// }
		// for _, fail := range test.fails {
		//	if test.function(false, fail.latestState, fail.line) {
		//		t.Errorf("%s: Parser did not recognize incorrect line. (%s)", name, string(fail.line))
		//	}
		// }
=======
>>>>>>> 443ef98e
	}
}

func newBufferWithContent(content []byte) *buffer {
	var b buffer
	_, _ = b.Write(context.Background(), content) // Using Write method to add content
	return &b
}

func TestStagedDiffParsing(t *testing.T) {
	expected := []Commit{
		{
			Hash:    "",
			Author:  "",
			Date:    newTime("0001-01-01 00:00:00 +0000 UTC"),
			Message: strings.Builder{},
			Diffs: []Diff{
				{
					PathB:         "aws",
					LineStart:     1,
					contentWriter: newBufferWithContent([]byte("[default]\naws_access_key_id = AKIAXYZDQCEN4B6JSJQI\naws_secret_access_key = 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\noutput = json\nregion = us-east-2\n")),
					IsBinary:      false,
				},
				{
					PathB:         "aws2",
					LineStart:     1,
					contentWriter: newBufferWithContent([]byte("\n\nthis is the secret: [Default]\nAccess key Id: AKIAILE3JG6KMS3HZGCA\nSecret Access Key: 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\n\nokay thank you bye\n")),
					IsBinary:      false,
				},
				{
					PathB:         "core/runtime/src/main/java/io/quarkus/runtime/QuarkusApplication.java",
					LineStart:     3,
					contentWriter: newBufferWithContent([]byte("/**\n * This is usually used for command mode applications with a startup logic. The logic is executed inside\n * {@link QuarkusApplication#run} method before the main application exits.\n */\n")),
					IsBinary:      false,
				},
				{
					PathB:         "trufflehog_3.42.0_linux_arm64.tar.gz",
					IsBinary:      true,
					contentWriter: newBufferWithContent(nil),
				},
				{
					PathB:         "tzu",
					LineStart:     11,
					contentWriter: newBufferWithContent([]byte("\n\n\n\nSource: https://www.gnu.org/software/diffutils/manual/diffutils.html#An-Example-of-Unified-Format\n")),
					IsBinary:      false,
				},
				{
					PathB:         "lao",
					LineStart:     1,
					contentWriter: newBufferWithContent([]byte("The Way that can be told of is not the eternal Way;\nThe name that can be named is not the eternal name.\nThe Nameless is the origin of Heaven and Earth;\nThe Named is the mother of all things.\nTherefore let there always be non-being,\n  so we may see their subtlety,\nAnd let there always be being,\n  so we may see their outcome.\nThe two are the same,\nBut after they are produced,\n  they have different names.\n")),
					IsBinary:      false,
				},
				{
					PathB:         "tzu",
					LineStart:     1,
					contentWriter: newBufferWithContent([]byte("The Nameless is the origin of Heaven and Earth;\nThe named is the mother of all things.\n\nTherefore let there always be non-being,\n  so we may see their subtlety,\nAnd let there always be being,\n  so we may see their outcome.\nThe two are the same,\nBut after they are produced,\n  they have different names.\nThey both may be called deep and profound.\nDeeper and more profound,\nThe door of all subtleties!\n")),
					IsBinary:      false,
				},
<<<<<<< HEAD
				// {
				//	PathB:     "",
				//	LineStart: 0,
				//	Content:   *bytes.NewBuffer([]byte("\n")),
				//	IsBinary:  false,
				// },
				// {
				//	PathB:     "",
				//	LineStart: 0,
				//	Content:   *bytes.NewBuffer([]byte("\n")),
				//	IsBinary:  false,
				// },
				// {
				//	PathB:     "",
				//	LineStart: 0,
				//	Content:   *bytes.NewBuffer([]byte("\n")),
				//	IsBinary:  false,
				// },
=======
>>>>>>> 443ef98e
			},
		},
	}

	r := bytes.NewReader([]byte(stagedDiffs))
	commitChan := make(chan Commit)
	parser := NewParser()
	go func() {
		parser.FromReader(context.Background(), r, commitChan, true)
	}()
	i := 0
	for commit := range commitChan {
		if len(expected) <= i {
			t.Errorf("Missing expected case for commit: %+v", commit)
			break
		}

		if !commit.Equal(context.Background(), &expected[i]) {
			t.Errorf("Commit does not match.\nexpected:\n%+v\n\nactual:\n%+v\n", expected[i], commit)
		}
		i++
	}
}

func TestCommitParseFailureRecovery(t *testing.T) {
	expected := []Commit{
		{
			Hash:    "df393b4125c2aa217211b2429b8963d0cefcee27",
			Author:  "Stephen <stephen@egroat.com>",
			Date:    newTime("Wed Dec 06 14:44:41 2017 -0800"),
			Message: newStringBuilderValue("Add travis testing\n"),
			Diffs: []Diff{
				{
					PathB:         ".travis.yml",
					LineStart:     1,
					contentWriter: newBufferWithContent([]byte("language: python\npython:\n  - \"2.6\"\n  - \"2.7\"\n  - \"3.2\"\n  - \"3.3\"\n  - \"3.4\"\n  - \"3.5\"\n  - \"3.5-dev\" # 3.5 development branch\n  - \"3.6\"\n  - \"3.6-dev\" # 3.6 development branch\n  - \"3.7-dev\" # 3.7 development branch\n  - \"nightly\"\n")),
					IsBinary:      false,
				},
			},
		},
		{
			Hash:    "3d76a97faad96e0f326afb61c232b9c2a18dca35",
			Author:  "John Smith <john.smith@example.com>",
			Date:    newTime("Tue Jul 11 18:03:54 2023 -0400"),
			Message: strings.Builder{},
			Diffs:   []Diff{},
		},
		{
			Hash:    "7bd16429f1f708746dabf970e54b05d2b4734997",
			Author:  "John Smith <john.smith@example.com>",
			Date:    newTime("Tue Jul 11 18:10:49 2023 -0400"),
			Message: newStringBuilderValue("Change file\n"),
			Diffs: []Diff{
				{
					PathB:         "tzu",
					LineStart:     11,
					contentWriter: newBufferWithContent([]byte("\n\n\n\nSource: https://www.gnu.org/software/diffutils/manual/diffutils.html#An-Example-of-Unified-Format\n")),
					IsBinary:      false,
				},
			},
		},
	}

	r := bytes.NewReader([]byte(recoverableCommits))
	commitChan := make(chan Commit)
	parser := NewParser()
	go func() {
		parser.FromReader(context.Background(), r, commitChan, false)
	}()
	i := 0
	for commit := range commitChan {
		if len(expected) <= i {
			t.Errorf("Missing expected case for commit: %+v", commit)
			break
		}

		if !commit.Equal(context.Background(), &expected[i]) {
			t.Errorf("Commit does not match.\nexpected: %+v\n\nactual  : %+v\n", expected[i], commit)
		}
		i++
	}
}

const recoverableCommits = `commit df393b4125c2aa217211b2429b8963d0cefcee27
Author: Stephen <stephen@egroat.com>
Date:   Wed Dec 06 14:44:41 2017 -0800

    Add travis testing

diff --git a/.gitignore b/.gitignore
index ede6aa39..bb85dcc3 100644
--- a/.gitignore
+++ b/.gitignore
>>>>ERRANT LINE<<<<
 /build/
 /dist/
 /truffleHog.egg-info/
-*/__pycache__/
+**/__pycache__/
+**/*.pyc
diff --git a/.travis.yml b/.travis.yml
new file mode 100644
index 00000000..33b6f107
--- /dev/null
+++ b/.travis.yml
@@ -0,0 +1,13 @@
+language: python
+python:
+  - "2.6"
+  - "2.7"
+  - "3.2"
+  - "3.3"
+  - "3.4"
+  - "3.5"
+  - "3.5-dev" # 3.5 development branch
+  - "3.6"
+  - "3.6-dev" # 3.6 development branch
+  - "3.7-dev" # 3.7 development branch
+  - "nightly"
diff --git a/requirements.txt b/requirements.txt
new file mode 100644
index 00000000..e69de29b

commit 3d76a97faad96e0f326afb61c232b9c2a18dca35 (HEAD -> master)
Author: John Smith <john.smith@example.com>
Date:   Tue Jul 11 18:03:54 2023 -0400

diff --git a/sample.txt b/sample.txt
new file mode 100644
index 0000000..af5626b
--- /dev/null
+++ b/sample.txt
@@ -0,0 +1 @@
!!!ERROR!!!

commit 7bd16429f1f708746dabf970e54b05d2b4734997 (HEAD -> master)
Author: John Smith <john.smith@example.com>
Date:   Tue Jul 11 18:10:49 2023 -0400

    Change file

diff --git a/tzu b/tzu
index 5af88a8..c729cdb 100644
--- a/tzu
+++ b/tzu
@@ -11,3 +11,5 @@ But after they are produced,
 They both may be called deep and profound.
 Deeper and more profound,
 The door of all subtleties!
+
+Source: https://www.gnu.org/software/diffutils/manual/diffutils.html#An-Example-of-Unified-Format
`

func TestDiffParseFailureRecovery(t *testing.T) {
	expected := []Commit{
		{
			Hash:    "",
			Author:  "",
			Date:    newTime("0001-01-01 00:00:00 +0000 UTC"),
			Message: strings.Builder{},
			Diffs: []Diff{
				{
					PathB:         "aws",
					LineStart:     1,
					contentWriter: newBufferWithContent([]byte("[default]\naws_access_key_id = AKIAXYZDQCEN4B6JSJQI\naws_secret_access_key = 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\noutput = json\nregion = us-east-2\n")),
					IsBinary:      false,
				},
				{
					PathB:         "tzu",
					LineStart:     11,
					contentWriter: newBufferWithContent([]byte("\n\n\n\nSource: https://www.gnu.org/software/diffutils/manual/diffutils.html#An-Example-of-Unified-Format\n")),
					IsBinary:      false,
				},
				{
					PathB:         "tzu",
					LineStart:     1,
					contentWriter: newBufferWithContent([]byte("The Nameless is the origin of Heaven and Earth;\nThe named is the mother of all things.\n\nTherefore let there always be non-being,\n  so we may see their subtlety,\nAnd let there always be being,\n  so we may see their outcome.\nThe two are the same,\nBut after they are produced,\n  they have different names.\nThey both may be called deep and profound.\nDeeper and more profound,\nThe door of all subtleties!\n")),
					IsBinary:      false,
				},
			},
		},
	}

	r := bytes.NewReader([]byte(recoverableDiffs))
	commitChan := make(chan Commit)
	parser := NewParser()
	go func() {
		parser.FromReader(context.Background(), r, commitChan, true)
	}()
	i := 0
	for commit := range commitChan {
		if len(expected) <= i {
			t.Errorf("Missing expected case for commit: %+v", commit)
			break
		}

		if !commit.Equal(context.Background(), &expected[i]) {
			t.Errorf("Commit does not match.\nexpected: %+v\n\nactual  : %+v\n", expected[i], commit)
		}
		i++
	}
}

const recoverableDiffs = `diff --git a/aws b/aws
index 2ee133b..12b4843 100644
--- a/aws
+++ b/aws
@@ -1,7 +1,5 @@
-blah blaj
-
-this is the secret: [Default]
-Access key Id: AKIAILE3JG6KMS3HZGCA
-Secret Access Key: 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
-
-okay thank you bye
+[default]
+aws_access_key_id = AKIAXYZDQCEN4B6JSJQI
+aws_secret_access_key = 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
+output = json
+region = us-east-2

diff --git a/aws2 b/aws2
index 239b415..2ee133b 100644
--- a/aws2
+++ b/aws2
!!!ERROR!!!
 blah blaj
 
-this is the secret: AKIA2E0A8F3B244C9986
+this is the secret: [Default]
+Access key Id: AKIAILE3JG6KMS3HZGCA
+Secret Access Key: 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
 
-okay thank you bye
\ No newline at end of file
+okay thank you bye

diff --git c/requirements.txt i/requirements.txt
new file mode 100644
index 00000000..e69de29b

diff --git a/tzu b/tzu
index 5af88a8..c729cdb 100644
--- a/tzu
+++ b/tzu
@@ -11,3 +11,5 @@ But after they are produced,
 They both may be called deep and profound.
 Deeper and more profound,
 The door of all subtleties!
+
+Source: https://www.gnu.org/software/diffutils/manual/diffutils.html#An-Example-of-Unified-Format

diff --git a/lao b/lao
new file mode 100644
!!!ERROR!!!!
--- /dev/null
+++ b/lao
@@ -0,0 +1,11 @@
+The Way that can be told of is not the eternal Way;
+The name that can be named is not the eternal name.
+The Nameless is the origin of Heaven and Earth;
+The Named is the mother of all things.
+Therefore let there always be non-being,
+  so we may see their subtlety,
+And let there always be being,
+  so we may see their outcome.
+The two are the same,
+But after they are produced,
+  they have different names.
diff --git a/tzu b/tzu
new file mode 100644
index 0000000..5af88a8
--- /dev/null
+++ b/tzu
@@ -0,0 +1,13 @@
+The Nameless is the origin of Heaven and Earth;
+The named is the mother of all things.
+
+Therefore let there always be non-being,
+  so we may see their subtlety,
+And let there always be being,
+  so we may see their outcome.
+The two are the same,
+But after they are produced,
+  they have different names.
+They both may be called deep and profound.
+Deeper and more profound,
+The door of all subtleties!
`

func TestMaxDiffSize(t *testing.T) {
	parser := NewParser()
	builder := strings.Builder{}
	builder.WriteString(singleCommitSingleDiff)

	// Generate a diff that is larger than the maxDiffSize.
	for i := 0; i <= parser.maxDiffSize/1024+10; i++ {
		builder.WriteString("+" + strings.Repeat("0", 1024) + "\n")
	}
	bigReader := strings.NewReader(builder.String())

	commitChan := make(chan Commit, 1)                                      // Buffer to prevent blocking
	ctx, cancel := context.WithTimeout(context.Background(), 5*time.Second) // Timeout to prevent long wait
	defer cancel()

	go func() {
		parser.FromReader(ctx, bigReader, commitChan, false)
	}()

<<<<<<< HEAD
	commit := <-commitChan
	if commit.Diffs[0].Len() > parser.maxDiffSize+1024 {
		t.Errorf("diff did not match MaxDiffSize. Got: %d, expected (max): %d", commit.Diffs[0].Len(), parser.maxDiffSize+1024)
=======
	select {
	case commit := <-commitChan:
		if commit.Diffs[0].Content.Len() > parser.maxDiffSize+1024 {
			t.Errorf("diff did not match MaxDiffSize. Got: %d, expected (max): %d", commit.Diffs[0].Content.Len(), parser.maxDiffSize+1024)
		}
	case <-ctx.Done():
		t.Fatal("Test timed out")
>>>>>>> 443ef98e
	}
}

func TestMaxCommitSize(t *testing.T) {
	parser := NewParser(WithMaxCommitSize(1))
	commitText := bytes.Buffer{}
	commitText.WriteString(singleCommitMultiDiff)
	commitChan := make(chan Commit)
	ctx, cancel := context.WithTimeout(context.Background(), time.Duration(1)*time.Second)
	defer cancel()
	go func() {
		parser.FromReader(ctx, &commitText, commitChan, false)
	}()
	commitCount := 0
	for range commitChan {
		commitCount++
	}
	if commitCount != 2 {
		t.Errorf("Commit count does not match. Got: %d, expected: %d", commitCount, 2)
	}

}

const commitLog = `commit fd6e99e7a80199b76a694603be57c5ade1de18e7
Author: Jaliborc <jaliborc@gmail.com>
Date:   Mon Apr 25 16:28:06 2011 +0100

    Added Unusable coloring

diff --git a/components/item.lua b/components/item.lua
index fc74534..f8d7d50 100755
--- a/components/item.lua
+++ b/components/item.lua
@@ -9,6 +9,7 @@ ItemSlot:Hide()
 Bagnon.ItemSlot = ItemSlot

 local ItemSearch = LibStub('LibItemSearch-1.0')
+local Unfit = LibStub('Unfit-1.0')

 local function hasBlizzQuestHighlight()
        return GetContainerItemQuestInfo and true or false
diff --git a/embeds.xml b/embeds.xml
index d3f4e7c..0c2df69 100755
--- a/embeds.xml
+++ b/embeds.xml
@@ -6,6 +6,7 @@
        <Include file="libs\AceConsole-3.0\AceConsole-3.0.xml"/>
        <Include file="libs\AceLocale-3.0\AceLocale-3.0.xml"/>

+       <Script file="libs\Unfit-1.0\Unfit-1.0.lua"/>
        <Script file="libs\LibDataBroker-1.1.lua"/>
        <Script file="libs\LibItemSearch-1.0\LibItemSearch-1.0.lua"/>
 </Ui>
\ No newline at end of file
diff --git a/libs/Unfit-1.0 b/libs/Unfit-1.0
new file mode 160000
--- /dev/null
+++ b/libs/Unfit-1.0
@@ -0,0 +1 @@
+Subproject commit 0000000000000000000000000000000000000000

commit 4727ffb7ad6dc5130bf4b4dd166e00705abdd018 (HEAD -> master)
Author: John Smith <john.smith@example.com>
Date:   Tue Jul 11 22:26:11 2023 -0400

commit c904e0f5cd9f30ae520c66bd5f70806219fe7ca2 (HEAD -> master)
Author: John Smith <john.smith@example.com>
Date:   Mon Jul 10 10:17:11 2023 -0400

    Empty Commit

commit 3d76a97faad96e0f326afb61c232b9c2a18dca35 (HEAD -> master)
Author: John Smith <john.smith@example.com>
Date:   Tue Jul 11 18:03:54 2023 -0400

diff --git a/sample.txt b/sample.txt
new file mode 100644
index 0000000..af5626b
--- /dev/null
+++ b/sample.txt
@@ -0,0 +1 @@
+Hello, world!

commit df393b4125c2aa217211b2429b8963d0cefcee27
Author: Stephen <stephen@egroat.com>
Date:   Wed Dec 06 14:44:41 2017 -0800

    Add travis testing

diff --git a/.gitignore b/.gitignore
index ede6aa39..bb85dcc3 100644
--- a/.gitignore
+++ b/.gitignore
@@ -1,4 +1,5 @@
 /build/
 /dist/
 /truffleHog.egg-info/
-*/__pycache__/
+**/__pycache__/
+**/*.pyc
diff --git a/.travis.yml b/.travis.yml
new file mode 100644
index 00000000..33b6f107
--- /dev/null
+++ b/.travis.yml
@@ -0,0 +1,13 @@
+language: python
+python:
+  - "2.6"
+  - "2.7"
+  - "3.2"
+  - "3.3"
+  - "3.4"
+  - "3.5"
+  - "3.5-dev" # 3.5 development branch
+  - "3.6"
+  - "3.6-dev" # 3.6 development branch
+  - "3.7-dev" # 3.7 development branch
+  - "nightly"
diff --git a/requirements.txt b/requirements.txt
new file mode 100644
index 00000000..e69de29b

commit 4218c39d99b5f30153f62471c1be1c1596f0a4d4
Author: Dustin Decker <dustin@trufflesec.com>
Date:   Thu Jan 13 12:02:24 2022 -0800

    Initial CLI w/ partially implemented Git source and demo detector (#1)

diff --git a/Dockerfile b/Dockerfile
new file mode 100644
index 00000000..e69de29b
diff --git a/Makefile b/Makefile
new file mode 100644
index 00000000..453cf52c
--- /dev/null
+++ b/Makefile
@@ -0,0 +1,32 @@
+PROTOS_IMAGE=us-docker.pkg.dev/thog-artifacts/public/go-ci-1.17-1
+
+.PHONY: check
+.PHONY: test
+.PHONY: test-race
+.PHONY: run
+.PHONY: install
+.PHONY: protos
+.PHONY: protos-windows
+.PHONY: vendor
+
+install:
+       CGO_ENABLED=0 go install .
+
+check:
+       go fmt $(shell go list ./... | grep -v /vendor/)
+       go vet $(shell go list ./... | grep -v /vendor/)
+
+test:
+       CGO_ENABLED=0 go test $(shell go list ./... | grep -v /vendor/)
+
+test-race:
+       CGO_ENABLED=1 go test -race $(shell go list ./... | grep -v /vendor/)
+
+bench:
+       CGO_ENABLED=0 go test $(shell go list ./pkg/secrets/... | grep -v /vendor/) -benchmem -run=xxx -bench .
+
+run:
+       CGO_ENABLED=0 go run . git file://.
+
+protos:
+       docker run -u "$(shell id -u)" -v "$(shell dirname $(realpath $(firstword $(MAKEFILE_LIST))))":/pwd "${PROTOS_IMAGE}" bash -c "cd /pwd; /pwd/scripts/gen_proto.sh"
diff --git a/README.md b/README.md
new file mode 100644
index 00000000..e69de29b
diff --git a/go.mod b/go.mod
new file mode 100644
index 00000000..7fb2f73c
--- /dev/null
+++ b/go.mod

commit 934cf5d255fd8e28b33f5a6ba64276caf0b284bf (HEAD -> master)
Author: John Smith <john.smith@example.com>
Date:   Tue Jul 11 18:43:22 2023 -0400

    Test toFile/plusLine parsing

diff --git a/plusLine.txt b/plusLine.txt
new file mode 100644
index 0000000..451be67
--- /dev/null
+++ b/plusLine.txt
@@ -0,0 +1,3 @@
+-- test
+++ test
+

commit 2a5d703b02b52d65c65ee9f7928f158b919ab741
Author: Sergey Beryozkin <sberyozkin@gmail.com>
Date:   Fri Jul 7 17:44:26 2023 +0100

    Do not refresh OIDC session if the user is requesting logout

diff --git a/extensions/oidc/runtime/src/main/java/io/quarkus/oidc/runtime/BackChannelLogoutTokenCache.java b/extensions/oidc/runtime/src/main/java/io/quarkus/oidc/runtime/BackChannelLogoutTokenCache.java
index 096f5b4b092..4150096851c 100644
--- a/extensions/oidc/runtime/src/main/java/io/quarkus/oidc/runtime/BackChannelLogoutTokenCache.java
+++ b/extensions/oidc/runtime/src/main/java/io/quarkus/oidc/runtime/BackChannelLogoutTokenCache.java
@@ -45,6 +45,10 @@ public TokenVerificationResult removeTokenVerification(String token) {
         return entry == null ? null : entry.result;
     }

+    public boolean containsTokenVerification(String token) {
+        return cacheMap.containsKey(token);
+    }
+
     public void clearCache() {
         cacheMap.clear();
         size.set(0);
diff --git a/extensions/oidc/runtime/src/main/java/io/quarkus/oidc/runtime/CodeAuthenticationMechanism.java b/extensions/oidc/runtime/src/main/java/io/quarkus/oidc/runtime/CodeAuthenticationMechanism.java
index a9a9699eecd..435cefdf313 100644
--- a/extensions/oidc/runtime/src/main/java/io/quarkus/oidc/runtime/CodeAuthenticationMechanism.java
+++ b/extensions/oidc/runtime/src/main/java/io/quarkus/oidc/runtime/CodeAuthenticationMechanism.java
@@ -1014,7 +1023,7 @@ private String buildUri(RoutingContext context, boolean forceHttps, String autho
                 .toString();
     }

-    private boolean isLogout(RoutingContext context, TenantConfigContext configContext) {
+    private boolean isRpInitiatedLogout(RoutingContext context, TenantConfigContext configContext) {
         return isEqualToRequestPath(configContext.oidcConfig.logout.path, context, configContext);
     }

@@ -1205,4 +1214,38 @@ static String getCookieSuffix(OidcTenantConfig oidcConfig) {
                 ? (tenantIdSuffix + UNDERSCORE + oidcConfig.authentication.cookieSuffix.get())
                 : tenantIdSuffix;
     }
+
+    private class LogoutCall implements Function<SecurityIdentity, Uni<?>> {
+        RoutingContext context;
+        TenantConfigContext configContext;
+        String idToken;
+
+        LogoutCall(RoutingContext context, TenantConfigContext configContext, String idToken) {
+            this.context = context;
+            this.configContext = configContext;
+            this.idToken = idToken;
+        }
+
+        @Override
+        public Uni<Void> apply(SecurityIdentity identity) {
+            if (isRpInitiatedLogout(context, configContext)) {
+                LOG.debug("Performing an RP initiated logout");
+                fireEvent(SecurityEvent.Type.OIDC_LOGOUT_RP_INITIATED, identity);
+                return buildLogoutRedirectUriUni(context, configContext, idToken);
+            }
+            if (isBackChannelLogoutPendingAndValid(configContext, identity)
+                    || isFrontChannelLogoutValid(context, configContext,
+                            identity)) {
+                return removeSessionCookie(context, configContext.oidcConfig)
+                        .map(new Function<Void, Void>() {
+                            @Override
+                            public Void apply(Void t) {
+                                throw new LogoutException();
+                            }
+                        });
+
+            }
+            return VOID_UNI;
+        }
+    }
 }
diff --git a/integration-tests/oidc-wiremock/src/main/resources/application.properties b/integration-tests/oidc-wiremock/src/main/resources/application.properties
index bb6917d30bc..4e8bfb21b4c 100644
--- a/integration-tests/oidc-wiremock/src/main/resources/application.properties
+++ b/integration-tests/oidc-wiremock/src/main/resources/application.properties
@@ -20,6 +20,8 @@ quarkus.oidc.code-flow.logout.extra-params.client_id=${quarkus.oidc.code-flow.cl
 quarkus.oidc.code-flow.credentials.secret=secret
 quarkus.oidc.code-flow.application-type=web-app
 quarkus.oidc.code-flow.token.audience=https://server.example.com
+quarkus.oidc.code-flow.token.refresh-expired=true
+quarkus.oidc.code-flow.token.refresh-token-time-skew=5M

 quarkus.oidc.code-flow-encrypted-id-token-jwk.auth-server-url=${keycloak.url}/realms/quarkus/
 quarkus.oidc.code-flow-encrypted-id-token-jwk.client-id=quarkus-web-app
diff --git a/integration-tests/oidc-wiremock/src/test/java/io/quarkus/it/keycloak/CodeFlowAuthorizationTest.java b/integration-tests/oidc-wiremock/src/test/java/io/quarkus/it/keycloak/CodeFlowAuthorizationTest.java
index 51e1b9a932d..472c2743bc4 100644
--- a/integration-tests/oidc-wiremock/src/test/java/io/quarkus/it/keycloak/CodeFlowAuthorizationTest.java
+++ b/integration-tests/oidc-wiremock/src/test/java/io/quarkus/it/keycloak/CodeFlowAuthorizationTest.java
@@ -6,7 +6,6 @@
 import static com.github.tomakehurst.wiremock.client.WireMock.getRequestedFor;
 import static com.github.tomakehurst.wiremock.client.WireMock.matching;
 import static com.github.tomakehurst.wiremock.client.WireMock.urlPathMatching;
-import static com.github.tomakehurst.wiremock.client.WireMock.verify;
 import static org.junit.jupiter.api.Assertions.assertEquals;
 import static org.junit.jupiter.api.Assertions.assertNotNull;
 import static org.junit.jupiter.api.Assertions.assertNull;
@@ -77,7 +76,7 @@ public void testCodeFlow() throws IOException {

             assertEquals("alice, cache size: 0", page.getBody().asNormalizedText());
             assertNotNull(getSessionCookie(webClient, "code-flow"));
-
+            // Logout
             page = webClient.getPage("http://localhost:8081/code-flow/logout");
             assertEquals("Welcome, clientId: quarkus-web-app", page.getBody().asNormalizedText());
             assertNull(getSessionCookie(webClient, "code-flow"));

commit 2a057632d7f5fa3d1c77b9aa037263211c0e0290
Author: rjtmahinay <rjt.mahinay@gmail.com>
Date:   Mon Jul 10 01:22:32 2023 +0800

    Add QuarkusApplication javadoc
    
    * Fix #34463

diff --git a/core/runtime/src/main/java/io/quarkus/runtime/QuarkusApplication.java b/core/runtime/src/main/java/io/quarkus/runtime/QuarkusApplication.java
index 350685123d5..87d2220eb98 100644
--- a/core/runtime/src/main/java/io/quarkus/runtime/QuarkusApplication.java
+++ b/core/runtime/src/main/java/io/quarkus/runtime/QuarkusApplication.java
@@ -2,0 +3,4 @@
+/**
+ * This is usually used for command mode applications with a startup logic. The logic is executed inside
+ * {@link QuarkusApplication#run} method before the main application exits.
+ */

commit bca2d17491015ea1522f34517223b5a366aea73c (HEAD -> master)
Author: John Smith <john.smith@example.com>
Date:   Tue Jul 11 18:12:21 2023 -0400

    Delete binary file

diff --git a/trufflehog_3.42.0_linux_arm64.tar.gz b/trufflehog_3.42.0_linux_arm64.tar.gz
deleted file mode 100644
index 7682212..0000000
Binary files a/trufflehog_3.42.0_linux_arm64.tar.gz and /dev/null differ

commit afc6dc5d47f28366638da877ecb6b819c69e659b
Author: John Smith <john.smith@example.com>
Date:   Mon Jul 10 12:21:33 2023 -0400

    Change binary file

diff --git a/trufflehog_3.42.0_linux_arm64.tar.gz b/trufflehog_3.42.0_linux_arm64.tar.gz
index 0a7a5b4..7682212 100644
Binary files a/trufflehog_3.42.0_linux_arm64.tar.gz and b/trufflehog_3.42.0_linux_arm64.tar.gz differ

commit 638595917417c5c8a956937b28c5127719023363
Author: John Smith <john.smith@example.com>
Date:   Mon Jul 10 12:20:35 2023 -0400

    Add binary file

diff --git a/trufflehog_3.42.0_linux_arm64.tar.gz b/trufflehog_3.42.0_linux_arm64.tar.gz
new file mode 100644
index 0000000..0a7a5b4
Binary files /dev/null and b/trufflehog_3.42.0_linux_arm64.tar.gz differ

commit ce0f5d1fe0272f180ccb660196f439c0c2f4ec8e (HEAD -> master)
Author: John Smith <john.smith@example.com>
Date:   Tue Jul 11 18:08:52 2023 -0400

    Delete file

diff --git a/lao b/lao
deleted file mode 100644
index 635ef2c..0000000
--- a/lao
+++ /dev/null
@@ -1,11 +0,0 @@
-The Way that can be told of is not the eternal Way;
-The name that can be named is not the eternal name.
-The Nameless is the origin of Heaven and Earth;
-The Named is the mother of all things.
-Therefore let there always be non-being,
-  so we may see their subtlety,
-And let there always be being,
-  so we may see their outcome.
-The two are the same,
-But after they are produced,
-  they have different names.

commit d606a729383371558473b70a6a7b1ca264b0d205
Author: John Smith <john.smith@example.com>
Date:   Mon Jul 10 14:17:04 2023 -0400

    Rename file

diff --git a/tzu b/tzu.txt
similarity index 100%
rename from tzu
rename to tzu.txt

commit 7bd16429f1f708746dabf970e54b05d2b4734997 (HEAD -> master)
Author: John Smith <john.smith@example.com>
Date:   Tue Jul 11 18:10:49 2023 -0400

    Change file

diff --git a/tzu b/tzu
index 5af88a8..c729cdb 100644
--- a/tzu
+++ b/tzu
@@ -11,3 +11,5 @@ But after they are produced,
 They both may be called deep and profound.
 Deeper and more profound,
 The door of all subtleties!
+
+Source: https://www.gnu.org/software/diffutils/manual/diffutils.html#An-Example-of-Unified-Format

commit c7062674c17192caa284615ab2fa9778c6602164 (HEAD -> master)
Author: John Smith <john.smith@example.com>
Date:   Mon Jul 10 10:15:18 2023 -0400

    Create files

diff --git a/lao b/lao
new file mode 100644
index 0000000..635ef2c
--- /dev/null
+++ b/lao
@@ -0,0 +1,11 @@
+The Way that can be told of is not the eternal Way;
+The name that can be named is not the eternal name.
+The Nameless is the origin of Heaven and Earth;
+The Named is the mother of all things.
+Therefore let there always be non-being,
+  so we may see their subtlety,
+And let there always be being,
+  so we may see their outcome.
+The two are the same,
+But after they are produced,
+  they have different names.
diff --git a/tzu b/tzu
new file mode 100644
index 0000000..5af88a8
--- /dev/null
+++ b/tzu
@@ -0,0 +1,13 @@
+The Nameless is the origin of Heaven and Earth;
+The named is the mother of all things.
+
+Therefore let there always be non-being,
+  so we may see their subtlety,
+And let there always be being,
+  so we may see their outcome.
+The two are the same,
+But after they are produced,
+  they have different names.
+They both may be called deep and profound.
+Deeper and more profound,
+The door of all subtleties!
`

// This throws a nasty panic if it's a top-level var.
func expectedCommits() []Commit {
	return []Commit{
		// a
		{
			Hash:    "fd6e99e7a80199b76a694603be57c5ade1de18e7",
			Author:  "Jaliborc <jaliborc@gmail.com>",
			Date:    newTime("Mon Apr 25 16:28:06 2011 +0100"),
			Message: newStringBuilderValue("Added Unusable coloring\n"),
			Diffs: []Diff{
				{
					PathB:         "components/item.lua",
					LineStart:     9,
					contentWriter: newBufferWithContent([]byte("\n\nlocal Unfit = LibStub('Unfit-1.0')\n\n\n")),
					IsBinary:      false,
				},
				{
					PathB:         "embeds.xml",
					LineStart:     6,
					contentWriter: newBufferWithContent([]byte("\n\n       <Script file=\"libs\\Unfit-1.0\\Unfit-1.0.lua\"/>\n\n\n\n")),
					IsBinary:      false,
				},
				{
					PathB:         "libs/Unfit-1.0",
					LineStart:     1,
					contentWriter: newBufferWithContent([]byte("Subproject commit 0000000000000000000000000000000000000000\n")),
					IsBinary:      false,
				},
			},
		},
		// Empty commit and message. Lord help us.
		{
			Hash:    "4727ffb7ad6dc5130bf4b4dd166e00705abdd018",
			Author:  "John Smith <john.smith@example.com>",
			Date:    newTime("Tue Jul 11 22:26:11 2023 -0400"),
			Message: strings.Builder{},
			Diffs:   []Diff{},
		},
		// Empty commit.
		{
			Hash:    "c904e0f5cd9f30ae520c66bd5f70806219fe7ca2",
			Author:  "John Smith <john.smith@example.com>",
			Date:    newTime("Mon Jul 10 10:17:11 2023 -0400"),
			Message: newStringBuilderValue("Empty Commit\n"),
			Diffs:   []Diff{},
		},
		{
			Hash:    "3d76a97faad96e0f326afb61c232b9c2a18dca35",
			Author:  "John Smith <john.smith@example.com>",
			Date:    newTime("Tue Jul 11 18:03:54 2023 -0400"),
			Message: strings.Builder{},
			Diffs: []Diff{
				{
					PathB:         "sample.txt",
					LineStart:     1,
					contentWriter: newBufferWithContent([]byte("Hello, world!\n")),
					IsBinary:      false,
				},
			},
		},
		{
			Hash:    "df393b4125c2aa217211b2429b8963d0cefcee27",
			Author:  "Stephen <stephen@egroat.com>",
			Date:    newTime("Wed Dec 06 14:44:41 2017 -0800"),
			Message: newStringBuilderValue("Add travis testing\n"),
			Diffs: []Diff{
				{
					PathB:         ".gitignore",
					LineStart:     1,
					contentWriter: newBufferWithContent([]byte("\n\n\n**/__pycache__/\n**/*.pyc\n")),
					IsBinary:      false,
				},
				{
					PathB:     ".travis.yml",
					LineStart: 1,
					contentWriter: newBufferWithContent([]byte(`language: python
python:
  - "2.6"
  - "2.7"
  - "3.2"
  - "3.3"
  - "3.4"
  - "3.5"
  - "3.5-dev" # 3.5 development branch
  - "3.6"
  - "3.6-dev" # 3.6 development branch
  - "3.7-dev" # 3.7 development branch
  - "nightly"
`)),
					IsBinary: false,
				},
			},
		},
		{
			Hash:    "4218c39d99b5f30153f62471c1be1c1596f0a4d4",
			Author:  "Dustin Decker <dustin@trufflesec.com>",
			Date:    newTime("Thu Jan 13 12:02:24 2022 -0800"),
			Message: newStringBuilderValue("Initial CLI w/ partially implemented Git source and demo detector (#1)\n"),
			Diffs: []Diff{
				{
					PathB:     "Makefile",
					LineStart: 1,
					contentWriter: newBufferWithContent([]byte(`PROTOS_IMAGE=us-docker.pkg.dev/thog-artifacts/public/go-ci-1.17-1

.PHONY: check
.PHONY: test
.PHONY: test-race
.PHONY: run
.PHONY: install
.PHONY: protos
.PHONY: protos-windows
.PHONY: vendor

install:
       CGO_ENABLED=0 go install .

check:
       go fmt $(shell go list ./... | grep -v /vendor/)
       go vet $(shell go list ./... | grep -v /vendor/)

test:
       CGO_ENABLED=0 go test $(shell go list ./... | grep -v /vendor/)

test-race:
       CGO_ENABLED=1 go test -race $(shell go list ./... | grep -v /vendor/)

bench:
       CGO_ENABLED=0 go test $(shell go list ./pkg/secrets/... | grep -v /vendor/) -benchmem -run=xxx -bench .

run:
       CGO_ENABLED=0 go run . git file://.

protos:
       docker run -u "$(shell id -u)" -v "$(shell dirname $(realpath $(firstword $(MAKEFILE_LIST))))":/pwd "${PROTOS_IMAGE}" bash -c "cd /pwd; /pwd/scripts/gen_proto.sh"
`)),
					IsBinary: false,
				},
			},
		},
		{
			Hash:    "934cf5d255fd8e28b33f5a6ba64276caf0b284bf",
			Author:  "John Smith <john.smith@example.com>",
			Date:    newTime("Tue Jul 11 18:43:22 2023 -0400"),
			Message: newStringBuilderValue("Test toFile/plusLine parsing\n"),
			Diffs: []Diff{
				{
					PathB:         "plusLine.txt",
					LineStart:     1,
					contentWriter: newBufferWithContent([]byte("-- test\n++ test\n\n")),
					IsBinary:      false,
				},
			},
		},
		{
			Hash:    "2a5d703b02b52d65c65ee9f7928f158b919ab741",
			Author:  "Sergey Beryozkin <sberyozkin@gmail.com>",
			Date:    newTime("Fri Jul 7 17:44:26 2023 +0100"),
			Message: newStringBuilderValue("Do not refresh OIDC session if the user is requesting logout\n"),
			Diffs: []Diff{
				{
					PathB:         "extensions/oidc/runtime/src/main/java/io/quarkus/oidc/runtime/BackChannelLogoutTokenCache.java",
					LineStart:     45,
					contentWriter: newBufferWithContent([]byte("\n\n    public boolean containsTokenVerification(String token) {\n        return cacheMap.containsKey(token);\n    }\n\n\n\n\n")),
					IsBinary:      false,
				},
				{
					PathB:         "extensions/oidc/runtime/src/main/java/io/quarkus/oidc/runtime/CodeAuthenticationMechanism.java",
					LineStart:     1023,
					contentWriter: newBufferWithContent([]byte("\n\n    private boolean isRpInitiatedLogout(RoutingContext context, TenantConfigContext configContext) {\n\n\n")),
					IsBinary:      false,
				},
				{
					PathB:         "extensions/oidc/runtime/src/main/java/io/quarkus/oidc/runtime/CodeAuthenticationMechanism.java",
					LineStart:     1214,
					contentWriter: newBufferWithContent([]byte("\n\n\n\n    private class LogoutCall implements Function<SecurityIdentity, Uni<?>> {\n        RoutingContext context;\n        TenantConfigContext configContext;\n        String idToken;\n\n        LogoutCall(RoutingContext context, TenantConfigContext configContext, String idToken) {\n            this.context = context;\n            this.configContext = configContext;\n            this.idToken = idToken;\n        }\n\n        @Override\n        public Uni<Void> apply(SecurityIdentity identity) {\n            if (isRpInitiatedLogout(context, configContext)) {\n                LOG.debug(\"Performing an RP initiated logout\");\n                fireEvent(SecurityEvent.Type.OIDC_LOGOUT_RP_INITIATED, identity);\n                return buildLogoutRedirectUriUni(context, configContext, idToken);\n            }\n            if (isBackChannelLogoutPendingAndValid(configContext, identity)\n                    || isFrontChannelLogoutValid(context, configContext,\n                            identity)) {\n                return removeSessionCookie(context, configContext.oidcConfig)\n                        .map(new Function<Void, Void>() {\n                            @Override\n                            public Void apply(Void t) {\n                                throw new LogoutException();\n                            }\n                        });\n\n            }\n            return VOID_UNI;\n        }\n    }\n\n")),
					IsBinary:      false,
				},
				{
					PathB:         "integration-tests/oidc-wiremock/src/main/resources/application.properties",
					LineStart:     20,
					contentWriter: newBufferWithContent([]byte("\n\n\nquarkus.oidc.code-flow.token.refresh-expired=true\nquarkus.oidc.code-flow.token.refresh-token-time-skew=5M\n\n\n")),
					IsBinary:      false,
				},
				// WTF, shouldn't this be filtered out?
				{
					PathB:         "integration-tests/oidc-wiremock/src/test/java/io/quarkus/it/keycloak/CodeFlowAuthorizationTest.java",
					LineStart:     6,
					contentWriter: newBufferWithContent([]byte("\n\n\n\n\n\n")),
					IsBinary:      false,
				},
				{
					PathB:         "integration-tests/oidc-wiremock/src/test/java/io/quarkus/it/keycloak/CodeFlowAuthorizationTest.java",
					LineStart:     76,
					contentWriter: newBufferWithContent([]byte("\n\n            // Logout\n\n\n\n")),
					IsBinary:      false,
				},
			},
		},
		{
			Hash:    "2a057632d7f5fa3d1c77b9aa037263211c0e0290",
			Author:  "rjtmahinay <rjt.mahinay@gmail.com>",
			Date:    newTime("Mon Jul 10 01:22:32 2023 +0800"),
			Message: newStringBuilderValue("Add QuarkusApplication javadoc\n\n* Fix #34463\n"),
			Diffs: []Diff{
				{
					PathB:         "core/runtime/src/main/java/io/quarkus/runtime/QuarkusApplication.java",
					LineStart:     3,
					contentWriter: newBufferWithContent([]byte("/**\n * This is usually used for command mode applications with a startup logic. The logic is executed inside\n * {@link QuarkusApplication#run} method before the main application exits.\n */\n")),
					IsBinary:      false,
				},
			},
		},
		{
			Hash:    "bca2d17491015ea1522f34517223b5a366aea73c",
			Author:  "John Smith <john.smith@example.com>",
			Date:    newTime("Tue Jul 11 18:12:21 2023 -0400"),
			Message: newStringBuilderValue("Delete binary file\n"),
			Diffs:   []Diff{},
		},
		{
			Hash:    "afc6dc5d47f28366638da877ecb6b819c69e659b",
			Author:  "John Smith <john.smith@example.com>",
			Date:    newTime("Mon Jul 10 12:21:33 2023 -0400"),
			Message: newStringBuilderValue("Change binary file\n"),
			Diffs: []Diff{
				{
					PathB:         "trufflehog_3.42.0_linux_arm64.tar.gz",
					contentWriter: newBufferWithContent([]byte("")),
					IsBinary:      true,
				},
			},
		},
		{
			Hash:    "638595917417c5c8a956937b28c5127719023363",
			Author:  "John Smith <john.smith@example.com>",
			Date:    newTime("Mon Jul 10 12:20:35 2023 -0400"),
			Message: newStringBuilderValue("Add binary file\n"),
			Diffs: []Diff{
				{
					PathB:         "trufflehog_3.42.0_linux_arm64.tar.gz",
					contentWriter: newBufferWithContent([]byte("")),
					IsBinary:      true,
				},
			},
		},
		{
			Hash:    "ce0f5d1fe0272f180ccb660196f439c0c2f4ec8e",
			Author:  "John Smith <john.smith@example.com>",
			Date:    newTime("Tue Jul 11 18:08:52 2023 -0400"),
			Message: newStringBuilderValue("Delete file\n"),
			Diffs:   []Diff{},
		},
		{
			Hash:    "d606a729383371558473b70a6a7b1ca264b0d205",
			Author:  "John Smith <john.smith@example.com>",
			Date:    newTime("Mon Jul 10 14:17:04 2023 -0400"),
			Message: newStringBuilderValue("Rename file\n"),
			Diffs:   []Diff{},
		},
		{
			Hash:    "7bd16429f1f708746dabf970e54b05d2b4734997",
			Author:  "John Smith <john.smith@example.com>",
			Date:    newTime("Tue Jul 11 18:10:49 2023 -0400"),
			Message: newStringBuilderValue("Change file\n"),
			Diffs: []Diff{
				{
					PathB:         "tzu",
					LineStart:     11,
					contentWriter: newBufferWithContent([]byte("\n\n\n\nSource: https://www.gnu.org/software/diffutils/manual/diffutils.html#An-Example-of-Unified-Format\n")),
					IsBinary:      false,
				},
			},
		},
		{
			Hash:    "c7062674c17192caa284615ab2fa9778c6602164",
			Author:  "John Smith <john.smith@example.com>",
			Date:    newTime("Mon Jul 10 10:15:18 2023 -0400"),
			Message: newStringBuilderValue("Create files\n"),
			Diffs: []Diff{
				{
					PathB:         "lao",
					LineStart:     1,
					contentWriter: newBufferWithContent([]byte("The Way that can be told of is not the eternal Way;\nThe name that can be named is not the eternal name.\nThe Nameless is the origin of Heaven and Earth;\nThe Named is the mother of all things.\nTherefore let there always be non-being,\n  so we may see their subtlety,\nAnd let there always be being,\n  so we may see their outcome.\nThe two are the same,\nBut after they are produced,\n  they have different names.\n")),
					IsBinary:      false,
				},
				{
					PathB:         "tzu",
					LineStart:     1,
					contentWriter: newBufferWithContent([]byte("The Nameless is the origin of Heaven and Earth;\nThe named is the mother of all things.\n\nTherefore let there always be non-being,\n  so we may see their subtlety,\nAnd let there always be being,\n  so we may see their outcome.\nThe two are the same,\nBut after they are produced,\n  they have different names.\nThey both may be called deep and profound.\nDeeper and more profound,\nThe door of all subtleties!\n")),
					IsBinary:      false,
				},
			},
		},
	}
}

const stagedDiffs = `diff --git a/aws b/aws
index 2ee133b..12b4843 100644
--- a/aws
+++ b/aws
@@ -1,7 +1,5 @@
-blah blaj
-
-this is the secret: [Default]
-Access key Id: AKIAILE3JG6KMS3HZGCA
-Secret Access Key: 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
-
-okay thank you bye
+[default]
+aws_access_key_id = AKIAXYZDQCEN4B6JSJQI
+aws_secret_access_key = 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
+output = json
+region = us-east-2

diff --git a/aws2 b/aws2
index 239b415..2ee133b 100644
--- a/aws2
+++ b/aws2
@@ -1,5 +1,7 @@
 blah blaj
 
-this is the secret: AKIA2E0A8F3B244C9986
+this is the secret: [Default]
+Access key Id: AKIAILE3JG6KMS3HZGCA
+Secret Access Key: 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
 
-okay thank you bye
\ No newline at end of file
+okay thank you bye

diff --git c/requirements.txt i/requirements.txt
new file mode 100644
index 00000000..e69de29b

diff --git a/core/runtime/src/main/java/io/quarkus/runtime/QuarkusApplication.java b/core/runtime/src/main/java/io/quarkus/runtime/QuarkusApplication.java
index 350685123d5..87d2220eb98 100644
--- a/core/runtime/src/main/java/io/quarkus/runtime/QuarkusApplication.java
+++ b/core/runtime/src/main/java/io/quarkus/runtime/QuarkusApplication.java
@@ -2,0 +3,4 @@
+/**
+ * This is usually used for command mode applications with a startup logic. The logic is executed inside
+ * {@link QuarkusApplication#run} method before the main application exits.
+ */

diff --git a/trufflehog_3.42.0_linux_arm64.tar.gz b/trufflehog_3.42.0_linux_arm64.tar.gz
new file mode 100644
index 0000000..0a7a5b4
Binary files /dev/null and b/trufflehog_3.42.0_linux_arm64.tar.gz differ

diff --git a/lao b/lao
deleted file mode 100644
index 635ef2c..0000000
--- a/lao
+++ /dev/null
@@ -1,11 +0,0 @@
-The Way that can be told of is not the eternal Way;
-The name that can be named is not the eternal name.
-The Nameless is the origin of Heaven and Earth;
-The Named is the mother of all things.
-Therefore let there always be non-being,
-  so we may see their subtlety,
-And let there always be being,
-  so we may see their outcome.
-The two are the same,
-But after they are produced,
-  they have different names.

diff --git a/tzu b/tzu.txt
similarity index 100%
rename from tzu
rename to tzu.txt

diff --git a/tzu b/tzu
index 5af88a8..c729cdb 100644
--- a/tzu
+++ b/tzu
@@ -11,3 +11,5 @@ But after they are produced,
 They both may be called deep and profound.
 Deeper and more profound,
 The door of all subtleties!
+
+Source: https://www.gnu.org/software/diffutils/manual/diffutils.html#An-Example-of-Unified-Format

diff --git a/lao b/lao
new file mode 100644
index 0000000..635ef2c
--- /dev/null
+++ b/lao
@@ -0,0 +1,11 @@
+The Way that can be told of is not the eternal Way;
+The name that can be named is not the eternal name.
+The Nameless is the origin of Heaven and Earth;
+The Named is the mother of all things.
+Therefore let there always be non-being,
+  so we may see their subtlety,
+And let there always be being,
+  so we may see their outcome.
+The two are the same,
+But after they are produced,
+  they have different names.
diff --git a/tzu b/tzu
new file mode 100644
index 0000000..5af88a8
--- /dev/null
+++ b/tzu
@@ -0,0 +1,13 @@
+The Nameless is the origin of Heaven and Earth;
+The named is the mother of all things.
+
+Therefore let there always be non-being,
+  so we may see their subtlety,
+And let there always be being,
+  so we may see their outcome.
+The two are the same,
+But after they are produced,
+  they have different names.
+They both may be called deep and profound.
+Deeper and more profound,
+The door of all subtleties!
`

const singleCommitMultiDiff = `commit 70001020fab32b1fcf2f1f0e5c66424eae649826 (HEAD -> master, origin/master, origin/HEAD)
Author: Dustin Decker <humanatcomputer@gmail.com>
Date:   Mon Mar 15 23:27:16 2021 -0700

    Update aws

diff --git a/aws b/aws
index 2ee133b..12b4843 100644
--- a/aws
+++ b/aws
@@ -1,7 +1,5 @@
-blah blaj
-
-this is the secret: [Default]
-Access key Id: AKIAILE3JG6KMS3HZGCA
-Secret Access Key: 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
-
-okay thank you bye
+[default]
+aws_access_key_id = AKIAXYZDQCEN4B6JSJQI
+aws_secret_access_key = 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
+output = json
+region = us-east-2

diff --git a/aws b/aws
index 239b415..2ee133b 100644
--- a/aws
+++ b/aws
@@ -1,5 +1,7 @@
 blah blaj
 
-this is the secret: AKIA2E0A8F3B244C9986
+this is the secret: [Default]
+Access key Id: AKIAILE3JG6KMS3HZGCA
+Secret Access Key: 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
 
-okay thank you bye
\ No newline at end of file
+okay thank you bye
`

const singleCommitSingleDiff = `commit 70001020fab32b1fcf2f1f0e5c66424eae649826 (HEAD -> master, origin/master, origin/HEAD)
Author: Dustin Decker <humanatcomputer@gmail.com>
Date:   Mon Mar 15 23:27:16 2021 -0700

    Update aws

diff --git a/aws b/aws
index 2ee133b..12b4843 100644
--- a/aws
+++ b/aws
@@ -1,7 +1,5 @@
-blah blaj
-
-this is the secret: [Default]
-Access key Id: AKIAILE3JG6KMS3HZGCA
-Secret Access Key: 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
-
-okay thank you bye
+[default]
+aws_access_key_id = AKIAXYZDQCEN4B6JSJQI
+aws_secret_access_key = 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
+output = json
+region = us-east-2
`<|MERGE_RESOLUTION|>--- conflicted
+++ resolved
@@ -593,9 +593,9 @@
 Date:   Tue Jun 13 14:49:21 2023 -0500
 
     add a custom detector check for logging duplicate detector (#1394)
-    
+
     * add a custom detector check for logging duplicate detector
-    
+
     * use pb type
 
 diff --git a/pkg/engine/engine.go b/pkg/engine/engine.go
@@ -624,7 +624,7 @@
 Date:   Tue Jun 27 13:48:04 2023 +0100
 
     Update docs/src/main/asciidoc/security-vulnerability-detection.adoc
-    
+
     Co-authored-by: Sergey Beryozkin <sberyozkin@gmail.com>
     (cherry picked from commit 10f04b79e0ab3a331ac1bfae78d7ed399e243bf0)
 
@@ -741,19 +741,6 @@
 			}
 			j++
 		}
-<<<<<<< HEAD
-		// for _, pass := range test.passes {
-		//	if !test.function(false, pass.latestState, pass.line) {
-		//		t.Errorf("%s: Parser did not recognize correct line. (%s)", name, string(pass.line))
-		//	}
-		// }
-		// for _, fail := range test.fails {
-		//	if test.function(false, fail.latestState, fail.line) {
-		//		t.Errorf("%s: Parser did not recognize incorrect line. (%s)", name, string(fail.line))
-		//	}
-		// }
-=======
->>>>>>> 443ef98e
 	}
 }
 
@@ -812,27 +799,6 @@
 					contentWriter: newBufferWithContent([]byte("The Nameless is the origin of Heaven and Earth;\nThe named is the mother of all things.\n\nTherefore let there always be non-being,\n  so we may see their subtlety,\nAnd let there always be being,\n  so we may see their outcome.\nThe two are the same,\nBut after they are produced,\n  they have different names.\nThey both may be called deep and profound.\nDeeper and more profound,\nThe door of all subtleties!\n")),
 					IsBinary:      false,
 				},
-<<<<<<< HEAD
-				// {
-				//	PathB:     "",
-				//	LineStart: 0,
-				//	Content:   *bytes.NewBuffer([]byte("\n")),
-				//	IsBinary:  false,
-				// },
-				// {
-				//	PathB:     "",
-				//	LineStart: 0,
-				//	Content:   *bytes.NewBuffer([]byte("\n")),
-				//	IsBinary:  false,
-				// },
-				// {
-				//	PathB:     "",
-				//	LineStart: 0,
-				//	Content:   *bytes.NewBuffer([]byte("\n")),
-				//	IsBinary:  false,
-				// },
-=======
->>>>>>> 443ef98e
 			},
 		},
 	}
@@ -1060,12 +1026,12 @@
 +++ b/aws2
 !!!ERROR!!!
  blah blaj
- 
+
 -this is the secret: AKIA2E0A8F3B244C9986
 +this is the secret: [Default]
 +Access key Id: AKIAILE3JG6KMS3HZGCA
 +Secret Access Key: 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
- 
+
 -okay thank you bye
 \ No newline at end of file
 +okay thank you bye
@@ -1142,19 +1108,13 @@
 		parser.FromReader(ctx, bigReader, commitChan, false)
 	}()
 
-<<<<<<< HEAD
-	commit := <-commitChan
-	if commit.Diffs[0].Len() > parser.maxDiffSize+1024 {
-		t.Errorf("diff did not match MaxDiffSize. Got: %d, expected (max): %d", commit.Diffs[0].Len(), parser.maxDiffSize+1024)
-=======
 	select {
 	case commit := <-commitChan:
-		if commit.Diffs[0].Content.Len() > parser.maxDiffSize+1024 {
+		if commit.Diffs[0].Len() > parser.maxDiffSize+1024 {
 			t.Errorf("diff did not match MaxDiffSize. Got: %d, expected (max): %d", commit.Diffs[0].Content.Len(), parser.maxDiffSize+1024)
 		}
 	case <-ctx.Done():
 		t.Fatal("Test timed out")
->>>>>>> 443ef98e
 	}
 }
 
@@ -1463,7 +1423,7 @@
 Date:   Mon Jul 10 01:22:32 2023 +0800
 
     Add QuarkusApplication javadoc
-    
+
     * Fix #34463
 
 diff --git a/core/runtime/src/main/java/io/quarkus/runtime/QuarkusApplication.java b/core/runtime/src/main/java/io/quarkus/runtime/QuarkusApplication.java
@@ -1924,12 +1884,12 @@
 +++ b/aws2
 @@ -1,5 +1,7 @@
  blah blaj
- 
+
 -this is the secret: AKIA2E0A8F3B244C9986
 +this is the secret: [Default]
 +Access key Id: AKIAILE3JG6KMS3HZGCA
 +Secret Access Key: 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
- 
+
 -okay thank you bye
 \ No newline at end of file
 +okay thank you bye
@@ -2055,12 +2015,12 @@
 +++ b/aws
 @@ -1,5 +1,7 @@
  blah blaj
- 
+
 -this is the secret: AKIA2E0A8F3B244C9986
 +this is the secret: [Default]
 +Access key Id: AKIAILE3JG6KMS3HZGCA
 +Secret Access Key: 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
- 
+
 -okay thank you bye
 \ No newline at end of file
 +okay thank you bye
