package gitparse

import (
	"bytes"
	"strings"
	"testing"
	"time"

	"github.com/stretchr/testify/assert"

	"github.com/trufflesecurity/trufflehog/v3/pkg/context"
	bufferedfilewriter "github.com/trufflesecurity/trufflehog/v3/pkg/writers/buffered_file_writer"
)

type testCaseLine struct {
	latestState ParseState
	line        []byte
}

type testCase struct {
	passes   []testCaseLine
	fails    []testCaseLine
	function func(bool, ParseState, []byte) bool
}

func TestLineChecks(t *testing.T) {
	tests := map[string]testCase{
		"commitLine": {
			passes: []testCaseLine{
				{
					Initial,
					[]byte("commit 15c6105be1a18eeed1247478340dca69d02196ed"),
				},
				{
					ModeLine,
					[]byte("commit 7bd16429f1f708746dabf970e54b05d2b4734997 (HEAD -> master)\n"),
				},
				{
					IndexLine,
					[]byte("commit 9d60549cea17c830df3f99398993e8f6fd154468"),
				},
				{
					MessageStartLine,
					[]byte("commit 4727ffb7ad6dc5130bf4b4dd166e00705abdd018"),
				},
				{
					MessageEndLine,
					[]byte("commit 2a057632d7f5fa3d1c77b9aa037263211c0e0290"),
				},
				{
					HunkContentLine,
					[]byte("commit b38857edb46bd0e2c86db53615ff469aa7b7966b (HEAD -> feat/git-diff-parse, origin/main, origin/HEAD, main)"),
				},
				{
					BinaryFileLine,
					[]byte("commit fb76eaf17b2b923bcc3e59314cf3605bce9a8bcd (tag: v3.40.0)"),
				},
			},
			fails: []testCaseLine{
				{
					Initial,
					[]byte(`fatal: ambiguous argument 'branch_2..branch_1': unknown revision or path not in the working tree.
					Use '--' to separate paths from revisions, like this:
					'git <command> [<revision>...] -- [<file>...]'`),
				},
				{
					CommitLine,
					[]byte("commit 15c6105be1a18eeed1247478340dca69d02196ed"),
				},
			},
			function: isCommitLine,
		},
		"mergeLine": {
			passes: []testCaseLine{
				{
					CommitLine,
					[]byte("Merge: f21a95535a2 ed08d10bcf5"),
				},
			},
			fails: []testCaseLine{
				{
					DateLine,
					[]byte("    Merge pull request #34511 from cescoffier/duplicated-context-doc"),
				},
				{
					CommitLine,
					[]byte("notcorrect"),
				},
			},
			function: isMergeLine,
		},
		"authorLine": {
			passes: []testCaseLine{
				{
					CommitLine,
					[]byte("Author: Zachary Rice <zachary.rice@trufflesec.com>"),
				},
				{
					CommitLine,
					[]byte("Author: dependabot[bot] <49699333+dependabot[bot]@users.noreply.github.com>"),
				},
			},
			fails: []testCaseLine{
				{
					CommitLine,
					[]byte("Date:   Tue Jun 20 13:55:31 2023 -0500"),
				},
				{
					AuthorLine,
					[]byte("Author: Bill Rich <bill.rich@trufflesec.com>"),
				},
			},
			function: isAuthorLine,
		},
		"dateLine": {
			passes: []testCaseLine{
				{
					AuthorLine,
					[]byte("Date:   Tue Jan 18 16:59:18 2022 -0800"),
				},
			},
			fails: []testCaseLine{
				{
					DateLine,
					[]byte(""),
				},
				{
					AuthorLine,
					[]byte("notcorrect"),
				},
			},
			function: isDateLine,
		},
		"messageStartLine": {
			passes: []testCaseLine{
				{
					DateLine,
					[]byte(""),
				},
			},
			fails: []testCaseLine{
				{
					AuthorLine,
					[]byte("Date:   Tue Jun 20 13:21:19 2023 -0700"),
				},
				{
					DateLine,
					[]byte("notcorrect"),
				},
			},
			function: isMessageStartLine,
		},
		"messageLine": {
			passes: []testCaseLine{
				{
					MessageStartLine,
					[]byte("    Initial docs and release automation (#5)"),
				},
				{
					MessageLine,
					[]byte("    Bump github.com/googleapis/gax-go/v2 from 2.10.0 to 2.11.0 (#1406)"),
				},
			},
			fails: []testCaseLine{
				{
					AuthorLine,
					[]byte("Date:   Tue Jun 20 13:21:19 2023 -0700"),
				},
				{
					DateLine,
					[]byte("notcorrect"),
				},
			},
			function: isMessageLine,
		},
		"messageEndLine": {
			passes: []testCaseLine{
				{
					MessageLine,
					[]byte(""),
				},
			},
			fails: []testCaseLine{
				{
					MessageStartLine,
					[]byte("    Initial commit"),
				},
				{
					MessageLine,
					[]byte("notcorrect"),
				},
			},
			function: isMessageEndLine,
		},
		"diffLine": {
			passes: []testCaseLine{
				{
					MessageEndLine,
					[]byte("diff --git a/pkg/sources/source_unit.go b/pkg/sources/source_unit.go"),
				},
				{
					MessageEndLine,
					[]byte("diff --git a/ Lunch and Learn - HCDiag.pdf b/ Lunch and Learn - HCDiag.pdf"),
				},
				{
					BinaryFileLine,
					[]byte("diff --git a/pkg/decoders/utf16_test.go b/pkg/decoders/utf16_test.go"),
				},
				{
					HunkContentLine,
					[]byte("diff --git a/pkg/decoders/utf8.go b/pkg/decoders/utf8.go"),
				},
			},
			fails: []testCaseLine{
				{
					DateLine,
					[]byte("    Make trace error message so newlines aren't escaped (#1396)"),
				},
				{
					MessageLine,
					[]byte("notcorrect"),
				},
			},
			function: isDiffLine,
		},
		"modeLine": {
			passes: []testCaseLine{
				{
					DiffLine,
					[]byte("old mode 100644"),
				},
				{
					ModeLine,
					[]byte("new mode 100755"),
				},
				{
					DiffLine,
					[]byte("new file mode 100644"),
				},
				{
					DiffLine,
					[]byte("similarity index 100%"),
				},
				{
					ModeLine,
					[]byte("rename from old.txt"),
				},
				{
					ModeLine,
					[]byte("rename to new.txt"),
				},
				{
					DiffLine,
					[]byte("deleted file mode 100644"),
				},
			},
			fails: []testCaseLine{
				{
					MessageLine,
					[]byte("diff --git a/pkg/common/recover.go b/pkg/common/recover.go"),
				},
				{
					DiffLine,
					[]byte("notcorrect"),
				},
			},
			function: isModeLine,
		},
		"indexLine": {
			passes: []testCaseLine{
				{
					DiffLine,
					[]byte("index 0a7a5b4..7682212 100644"),
				},
				{
					ModeLine,
					[]byte("index 1ed6fbee1..aea1e643a 100644"),
				},
				{
					ModeLine,
					[]byte("index 00000000..e69de29b"),
				},
			},
			fails: []testCaseLine{
				{
					MessageLine,
					[]byte("diff --git a/pkg/sources/gitlab/gitlab.go b/pkg/sources/gitlab/gitlab.go"),
				},
				{
					DiffLine,
					[]byte("notcorrect"),
				},
			},
			function: isIndexLine,
		},
		"binaryLine": {
			passes: []testCaseLine{
				{
					IndexLine,
					[]byte("Binary files /dev/null and b/plugin.sig differ"),
				},
				{
					IndexLine,
					[]byte("Binary files /dev/null and b/ Lunch and Learn - HCDiag.pdf differ"),
				},
			},
			fails: []testCaseLine{
				{
					DiffLine,
					[]byte("index eb54cf4f..00000000"),
				},
				{
					IndexLine,
					[]byte("notcorrect"),
				},
			},
			function: isBinaryLine,
		},
		"fromFileLine": {
			passes: []testCaseLine{
				{
					IndexLine,
					[]byte("--- a/internal/addrs/move_endpoint_module.go"),
				},
				{
					IndexLine,
					[]byte("--- /dev/null"),
				},
				// New file (https://github.com/trufflesecurity/trufflehog/issues/2109)
				// diff --git a/libs/Unfit-1.0 b/libs/Unfit-1.0
				// new file mode 160000
				{
					ModeLine,
					[]byte("--- /dev/null"),
				},
				// Uncommon but valid prefixes. Will these ever show up?
				// https://stackoverflow.com/a/2530012
				// https://git-scm.com/docs/git-config#Documentation/git-config.txt-diffmnemonicPrefix
				{
					IndexLine,
					[]byte("--- i/pkg/sources/filesystem/filesystem.go"),
				},
				{
					IndexLine,
					[]byte("--- w/pkg/sources/gcs/gcs.go"),
				},
				{
					IndexLine,
					[]byte("--- c/pkg/sources/git/git.go"),
				},
				{
					IndexLine,
					[]byte("--- o/pkg/sources/github/github.go"),
				},
			},
			fails: []testCaseLine{
				{
					ModeLine,
					[]byte("index 00000000..05370a3c"),
				},
				{
					IndexLine,
					[]byte("notcorrect"),
				},
			},
			function: isFromFileLine,
		},
		"toFileLine": {
			passes: []testCaseLine{
				{
					FromFileLine,
					[]byte("+++ a/internal/addrs/move_endpoint_module.go"),
				},
				{
					FromFileLine,
					[]byte("+++ /dev/null"),
				},
				// Uncommon but valid prefixes. Will these ever show up?
				// https://stackoverflow.com/a/2530012
				// https://git-scm.com/docs/git-config#Documentation/git-config.txt-diffmnemonicPrefix
				{
					FromFileLine,
					[]byte("+++ i/pkg/sources/filesystem/filesystem.go"),
				},
				{
					FromFileLine,
					[]byte("+++ w/pkg/sources/gcs/gcs.go"),
				},
				{
					FromFileLine,
					[]byte("+++ c/pkg/sources/git/git.go"),
				},
				{
					FromFileLine,
					[]byte("+++ o/pkg/sources/github/github.go"),
				},
			},
			fails: []testCaseLine{
				{
					IndexLine,
					[]byte("--- a/pkg/detectors/shortcut/shortcut_test.go"),
				},
				{
					FromFileLine,
					[]byte("notcorrect"),
				},
				{
					HunkContentLine,
					[]byte("+++ The application will interface with REDACTED and REDACTED (REDACTED team)"),
				},
			},
			function: isToFileLine,
		},
		"lineNumberLine": {
			passes: []testCaseLine{
				{
					ToFileLine,
					[]byte("@@ -298 +298 @@ func maxRetryErrorHandler(resp *http.Response, err error, numTries int)"),
				},
				{
					HunkContentLine,
					[]byte("@@ -121 +121 @@ require ("),
				},
			},
			fails: []testCaseLine{
				{
					FromFileLine,
					[]byte("+++ b/Dockerfile"),
				},
				{
					ToFileLine,
					[]byte("notcorrect"),
				},
			},
			function: isHunkLineNumberLine,
		},
		"hunkContextLine": {
			passes: []testCaseLine{
				{
					HunkLineNumberLine,
					[]byte(" fmt.Println"),
				},
				{
					HunkContentLine,
					[]byte("        ctx, cancel := context.WithTimeout(context.Background(), time.Second*5)"),
				},
			},
			fails: []testCaseLine{
				{
					ToFileLine,
					[]byte("@@ -176 +176 @@ require ("),
				},
				{
					HunkLineNumberLine,
					[]byte("+import ("),
				},
			},
			function: isHunkContextLine,
		},
		"hunkPlusLine": {
			passes: []testCaseLine{
				{
					HunkLineNumberLine,
					[]byte("+       github.com/googleapis/enterprise-certificate-proxy v0.2.5 // indirect"),
				},
				{
					HunkContentLine,
					[]byte("+cloud.google.com/go/storage v1.31.0/go.mod h1:81ams1PrhW16L4kF7qg+4mTq7SRs5HsbDTM0bWvrwJ0="),
				},
			},
			fails: []testCaseLine{
				{
					ToFileLine,
					[]byte("@@ -176 +176 @@ require ("),
				},
				{
					HunkLineNumberLine,
					[]byte("-import ("),
				},
				{
					HunkLineNumberLine,
					[]byte("notcorrect"),
				},
			},
			function: isHunkPlusLine,
		},
		"hunkMinusLine": {
			passes: []testCaseLine{
				{
					HunkLineNumberLine,
					[]byte("-fmt.Println"),
				},
				{
					HunkContentLine,
					[]byte(`-       return []string{"sql", "database", "Data Source"}`),
				},
			},
			fails: []testCaseLine{
				{
					ToFileLine,
					[]byte("@@ -176 +176 @@ require ("),
				},
				{
					HunkLineNumberLine,
					[]byte("+import ("),
				},
				{
					HunkLineNumberLine,
					[]byte("notcorrect"),
				},
			},
			function: isHunkMinusLine,
		},
		"hunkNewlineWarningLine": {
			passes: []testCaseLine{
				{
					HunkContentLine,
					[]byte("\\ No newline at end of file"),
				},
			},
			fails: []testCaseLine{
				{
					ToFileLine,
					[]byte("@@ -176 +176 @@ require ("),
				},
				{
					HunkContentLine,
					[]byte(" \\ No newline at end of file is the current error"),
				},
			},
			function: isHunkNewlineWarningLine,
		},
		"hunkEmptyLine": {
			passes: []testCaseLine{
				{
					HunkContentLine,
					[]byte("\n"),
				},
			},
			fails: []testCaseLine{
				{
					HunkLineNumberLine,
					[]byte(`               return "", errors.WrapPrefix(err, "repo remote cannot be sanitized as URI", 0)`),
				},
				{
					HunkContentLine,
					[]byte(" \n"),
				},
			},
			function: isHunkEmptyLine,
		},
	}

	for name, test := range tests {
		for _, pass := range test.passes {
			if !test.function(false, pass.latestState, pass.line) {
				t.Errorf("%s: Parser did not recognize correct line. (%s)", name, string(pass.line))
			}
		}
		for _, fail := range test.fails {
			if test.function(false, fail.latestState, fail.line) {
				t.Errorf("%s: Parser did not recognize incorrect line. (%s)", name, string(fail.line))
			}
		}
	}
}

type messageParsingTestCase struct {
	data     string
	expected string
}

func TestMessageParsing(t *testing.T) {
	tests := []messageParsingTestCase{
		{
			data: `commit 70001020fab32b1fcf2f1f0e5c66424eae649826 (HEAD -> master, origin/master, origin/HEAD)
Author: Dustin Decker <humanatcomputer@gmail.com>
Date:   Mon Mar 15 23:27:16 2021 -0700

    Update aws

diff --git a/aws b/aws
index 2ee133b..12b4843 100644
--- a/aws
+++ b/aws
@@ -1,7 +1,5 @@
+[default]
 aws_access_key_id = AKIAXYZDQCEN4B6JSJQI
+aws_secret_access_key = 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
`,
			expected: "Update aws\n",
		},
		{
			data: `commit 74ffbd28787b3bb4e6953ce1c3ee6899af650bce
Author: Zachary Rice <zachary.rice@trufflesec.com>
Date:   Tue Jun 13 14:49:21 2023 -0500

    add a custom detector check for logging duplicate detector (#1394)

    * add a custom detector check for logging duplicate detector

    * use pb type

diff --git a/pkg/engine/engine.go b/pkg/engine/engine.go
index 090c6ba6..38d67dd2 100644
--- a/pkg/engine/engine.go
+++ b/pkg/engine/engine.go
@@ -165,7 +165,7 @@ func Start(ctx context.Context, options ...EngineOption) *Engine {
                seenDetectors := make(map[config.DetectorID]struct{}, len(dets))
                for _, det := range dets {
                        id := config.GetDetectorID(det)
-                       if _, ok := seenDetectors[id]; ok {
+                       if _, ok := seenDetectors[id]; ok && id.ID != detectorspb.DetectorType_CustomRegex {
                                ctx.Logger().Info("possible duplicate detector configured", "detector", id)
                        }
                        seenDetectors[id] = struct{}{}`,
			expected: `add a custom detector check for logging duplicate detector (#1394)

* add a custom detector check for logging duplicate detector

* use pb type
`,
		},
		{
			data: `commit a8bc99bfe2c7178d1d2de9aa2f8ea6752bcf02c8
Author: Michelle Purcell <92924207+michelle-purcell@users.noreply.github.com>
Date:   Tue Jun 27 13:48:04 2023 +0100

    Update docs/src/main/asciidoc/security-vulnerability-detection.adoc

    Co-authored-by: Sergey Beryozkin <sberyozkin@gmail.com>
    (cherry picked from commit 10f04b79e0ab3a331ac1bfae78d7ed399e243bf0)

diff --git a/docs/src/main/asciidoc/security-vulnerability-detection.adoc b/docs/src/main/asciidoc/security-vulnerability-detection.adoc
index 6e90300f9f6..e3cc8d1485f 100644
--- a/docs/src/main/asciidoc/security-vulnerability-detection.adoc
+++ b/docs/src/main/asciidoc/security-vulnerability-detection.adoc
@@ -139 +139 @@ You can adjust the expiry date if you need to.
-* xref:security-authentication-mechanisms.adoc#other-supported-authentication-mechanisms[Other supported authentication mechanisms]
\ No newline at end of file
+* xref:security-authentication-mechanisms.adoc[Authentication mechanisms in Quarkus]
\ No newline at end of file
`,
			expected: `Update docs/src/main/asciidoc/security-vulnerability-detection.adoc

Co-authored-by: Sergey Beryozkin <sberyozkin@gmail.com>
(cherry picked from commit 10f04b79e0ab3a331ac1bfae78d7ed399e243bf0)
`,
		},
	}

	for _, test := range tests {
		r := bytes.NewReader([]byte(test.data))
		commitChan := make(chan Commit)
		parser := NewParser()

		go func() {
			parser.FromReader(context.Background(), r, commitChan, false)
		}()
		for commit := range commitChan {
			if commit.Message.String() != test.expected {
				t.Errorf("Message does not match. Got:\n%s\nexpected:\n%s", commit.Message.String(), test.expected)
			}
		}
	}
}

func TestBinaryPathParse(t *testing.T) {
	cases := map[string]string{
		"Binary files /dev/null and b/plugin.sig differ\n":                    "plugin.sig",
		"Binary files /dev/null and b/ Lunch and Learn - HCDiag.pdf differ\n": " Lunch and Learn - HCDiag.pdf",
	}

	for name, expected := range cases {
		filename := pathFromBinaryLine([]byte(name))
		if filename != expected {
			t.Errorf("Expected: %s, Got: %s", expected, filename)
		}
	}
}

func newTime(timestamp string) time.Time {
	date, _ := time.Parse(defaultDateFormat, timestamp)
	return date
}

func newStringBuilderValue(value string) strings.Builder {
	builder := strings.Builder{}
	builder.Write([]byte(value))
	return builder
}

func TestCommitParsing(t *testing.T) {
	expected := expectedCommits()

	r := bytes.NewReader([]byte(commitLog))
	commitChan := make(chan Commit)
	parser := NewParser()
	go func() {
		parser.FromReader(context.Background(), r, commitChan, false)
	}()
	i := 0
	for commit := range commitChan {
		if len(expected) <= i {
			t.Errorf("Missing expected case for commit: %+v", commit)
			break
		}

		if !commit.Equal(context.Background(), &expected[i]) {
			t.Errorf("Commit does not match.\nexpected: %+v\n%s\nactual  : %+v\n%s", expected[i], expected[i].Message.String(), commit, commit.Message.String())
		}
		i++
	}
}

func TestIndividualCommitParsing(t *testing.T) {
	// Arrange
	expected := expectedCommits()
	commits := strings.Split(commitLog, "\ncommit ")
	for index, commit := range commits {
		if !strings.HasPrefix(commit, "commit") {
			commits[index] = "commit " + commit
		}
	}

	// Act
	for i, commit := range commits {
		r := bytes.NewReader([]byte(commit))
		commitChan := make(chan Commit)
		parser := NewParser()
		go func() {
			parser.FromReader(context.Background(), r, commitChan, false)
		}()
		j := 0
		for commit := range commitChan {
			if len(expected) <= i {
				t.Errorf("Missing expected case for commit: %+v", commit)
				break
			}

			// Assert
			if !commit.Equal(context.Background(), &expected[i]) {
				t.Errorf("Commit does not match.\nexpected: %+v\n%s\nactual  : %+v\n%s", expected[i], expected[j].Message.String(), commit, commit.Message.String())
			}
			j++
		}
	}
}

func newBufferedFileWriterWithContent(content []byte) *bufferedfilewriter.BufferedFileWriter {
	b := bufferedfilewriter.New()
	_, err := b.Write(context.Background(), content) // Using Write method to add content
	if err != nil {
		panic(err)
	}
	return b
}

func newBufferWithContent(content []byte) *buffer {
	var b buffer
	_, err := b.Write(context.Background(), content) // Using Write method to add content
	if err != nil {
		panic(err)
	}
	return &b
}

func TestStagedDiffParsing(t *testing.T) {
	expected := []Commit{
		{
			Hash:    "",
			Author:  "",
			Date:    newTime("0001-01-01 00:00:00 +0000 UTC"),
			Message: strings.Builder{},
			Diffs: []Diff{
				{
					PathB:         "aws",
					LineStart:     1,
					contentWriter: newBufferWithContent([]byte("[default]\naws_access_key_id = AKIAXYZDQCEN4B6JSJQI\naws_secret_access_key = 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\noutput = json\nregion = us-east-2\n")),
					IsBinary:      false,
				},
				{
					PathB:         "aws2",
					LineStart:     1,
					contentWriter: newBufferWithContent([]byte("\n\nthis is the secret: [Default]\nAccess key Id: AKIAILE3JG6KMS3HZGCA\nSecret Access Key: 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\n\nokay thank you bye\n")),
					IsBinary:      false,
				},
				{
					PathB:         "core/runtime/src/main/java/io/quarkus/runtime/QuarkusApplication.java",
					LineStart:     3,
					contentWriter: newBufferWithContent([]byte("/**\n * This is usually used for command mode applications with a startup logic. The logic is executed inside\n * {@link QuarkusApplication#run} method before the main application exits.\n */\n")),
					IsBinary:      false,
				},
				{
					PathB:         "trufflehog_3.42.0_linux_arm64.tar.gz",
					IsBinary:      true,
					contentWriter: newBufferWithContent(nil),
				},
				{
					PathB:         "tzu",
					LineStart:     11,
					contentWriter: newBufferWithContent([]byte("\n\n\n\nSource: https://www.gnu.org/software/diffutils/manual/diffutils.html#An-Example-of-Unified-Format\n")),
					IsBinary:      false,
				},
				{
					PathB:         "lao",
					LineStart:     1,
					contentWriter: newBufferWithContent([]byte("The Way that can be told of is not the eternal Way;\nThe name that can be named is not the eternal name.\nThe Nameless is the origin of Heaven and Earth;\nThe Named is the mother of all things.\nTherefore let there always be non-being,\n  so we may see their subtlety,\nAnd let there always be being,\n  so we may see their outcome.\nThe two are the same,\nBut after they are produced,\n  they have different names.\n")),
					IsBinary:      false,
				},
				{
					PathB:         "tzu",
					LineStart:     1,
					contentWriter: newBufferWithContent([]byte("The Nameless is the origin of Heaven and Earth;\nThe named is the mother of all things.\n\nTherefore let there always be non-being,\n  so we may see their subtlety,\nAnd let there always be being,\n  so we may see their outcome.\nThe two are the same,\nBut after they are produced,\n  they have different names.\nThey both may be called deep and profound.\nDeeper and more profound,\nThe door of all subtleties!\n")),
					IsBinary:      false,
				},
			},
		},
	}

	r := bytes.NewReader([]byte(stagedDiffs))
	commitChan := make(chan Commit)
	parser := NewParser()
	go func() {
		parser.FromReader(context.Background(), r, commitChan, true)
	}()
	i := 0
	for commit := range commitChan {
		if len(expected) <= i {
			t.Errorf("Missing expected case for commit: %+v", commit)
			break
		}

		if !commit.Equal(context.Background(), &expected[i]) {
			t.Errorf("Commit does not match.\nexpected:\n%+v\n\nactual:\n%+v\n", expected[i], commit)
		}
		i++
	}
}

func TestStagedDiffParsingBufferedFileWriter(t *testing.T) {
	expected := []Commit{
		{
			Hash:    "",
			Author:  "",
			Date:    newTime("0001-01-01 00:00:00 +0000 UTC"),
			Message: strings.Builder{},
			Diffs: []Diff{
				{
					PathB:         "aws",
					LineStart:     1,
					contentWriter: newBufferedFileWriterWithContent([]byte("[default]\naws_access_key_id = AKIAXYZDQCEN4B6JSJQI\naws_secret_access_key = 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\noutput = json\nregion = us-east-2\n")),
					IsBinary:      false,
				},
				{
					PathB:         "aws2",
					LineStart:     1,
					contentWriter: newBufferedFileWriterWithContent([]byte("\n\nthis is the secret: [Default]\nAccess key Id: AKIAILE3JG6KMS3HZGCA\nSecret Access Key: 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\n\nokay thank you bye\n")),
					IsBinary:      false,
				},
				{
					PathB:         "core/runtime/src/main/java/io/quarkus/runtime/QuarkusApplication.java",
					LineStart:     3,
					contentWriter: newBufferedFileWriterWithContent([]byte("/**\n * This is usually used for command mode applications with a startup logic. The logic is executed inside\n * {@link QuarkusApplication#run} method before the main application exits.\n */\n")),
					IsBinary:      false,
				},
				{
					PathB:         "trufflehog_3.42.0_linux_arm64.tar.gz",
					IsBinary:      true,
					contentWriter: newBufferedFileWriterWithContent(nil),
				},
				{
					PathB:         "tzu",
					LineStart:     11,
					contentWriter: newBufferedFileWriterWithContent([]byte("\n\n\n\nSource: https://www.gnu.org/software/diffutils/manual/diffutils.html#An-Example-of-Unified-Format\n")),
					IsBinary:      false,
				},
				{
					PathB:         "lao",
					LineStart:     1,
					contentWriter: newBufferedFileWriterWithContent([]byte("The Way that can be told of is not the eternal Way;\nThe name that can be named is not the eternal name.\nThe Nameless is the origin of Heaven and Earth;\nThe Named is the mother of all things.\nTherefore let there always be non-being,\n  so we may see their subtlety,\nAnd let there always be being,\n  so we may see their outcome.\nThe two are the same,\nBut after they are produced,\n  they have different names.\n")),
					IsBinary:      false,
				},
				{
					PathB:         "tzu",
					LineStart:     1,
					contentWriter: newBufferedFileWriterWithContent([]byte("The Nameless is the origin of Heaven and Earth;\nThe named is the mother of all things.\n\nTherefore let there always be non-being,\n  so we may see their subtlety,\nAnd let there always be being,\n  so we may see their outcome.\nThe two are the same,\nBut after they are produced,\n  they have different names.\nThey both may be called deep and profound.\nDeeper and more profound,\nThe door of all subtleties!\n")),
					IsBinary:      false,
				},
			},
		},
	}

	r := bytes.NewReader([]byte(stagedDiffs))
	commitChan := make(chan Commit)
	parser := NewParser()
	go func() {
		parser.FromReader(context.Background(), r, commitChan, true)
	}()
	i := 0
	for commit := range commitChan {
		if len(expected) <= i {
			t.Errorf("Missing expected case for commit: %+v", commit)
			break
		}

		if !commit.Equal(context.Background(), &expected[i]) {
			t.Errorf("Commit does not match.\nexpected:\n%+v\n\nactual:\n%+v\n", expected[i], commit)
		}
		i++
	}
}

func TestCommitParseFailureRecovery(t *testing.T) {
	expected := []Commit{
		{
			Hash:    "df393b4125c2aa217211b2429b8963d0cefcee27",
			Author:  "Stephen <stephen@egroat.com>",
			Date:    newTime("Wed Dec 06 14:44:41 2017 -0800"),
			Message: newStringBuilderValue("Add travis testing\n"),
			Diffs: []Diff{
				{
					PathB:         ".travis.yml",
					LineStart:     1,
					contentWriter: newBufferWithContent([]byte("language: python\npython:\n  - \"2.6\"\n  - \"2.7\"\n  - \"3.2\"\n  - \"3.3\"\n  - \"3.4\"\n  - \"3.5\"\n  - \"3.5-dev\" # 3.5 development branch\n  - \"3.6\"\n  - \"3.6-dev\" # 3.6 development branch\n  - \"3.7-dev\" # 3.7 development branch\n  - \"nightly\"\n")),
					IsBinary:      false,
				},
			},
		},
		{
			Hash:    "3d76a97faad96e0f326afb61c232b9c2a18dca35",
			Author:  "John Smith <john.smith@example.com>",
			Date:    newTime("Tue Jul 11 18:03:54 2023 -0400"),
			Message: strings.Builder{},
			Diffs:   []Diff{},
		},
		{
			Hash:    "7bd16429f1f708746dabf970e54b05d2b4734997",
			Author:  "John Smith <john.smith@example.com>",
			Date:    newTime("Tue Jul 11 18:10:49 2023 -0400"),
			Message: newStringBuilderValue("Change file\n"),
			Diffs: []Diff{
				{
					PathB:         "tzu",
					LineStart:     11,
					contentWriter: newBufferWithContent([]byte("\n\n\n\nSource: https://www.gnu.org/software/diffutils/manual/diffutils.html#An-Example-of-Unified-Format\n")),
					IsBinary:      false,
				},
			},
		},
	}

	r := bytes.NewReader([]byte(recoverableCommits))
	commitChan := make(chan Commit)
	parser := NewParser()
	go func() {
		parser.FromReader(context.Background(), r, commitChan, false)
	}()
	i := 0
	for commit := range commitChan {
		if len(expected) <= i {
			t.Errorf("Missing expected case for commit: %+v", commit)
			break
		}

		if !commit.Equal(context.Background(), &expected[i]) {
			t.Errorf("Commit does not match.\nexpected: %+v\n\nactual  : %+v\n", expected[i], commit)
		}
		i++
	}
}

func TestCommitParseFailureRecoveryBufferedFileWriter(t *testing.T) {
	expected := []Commit{
		{
			Hash:    "df393b4125c2aa217211b2429b8963d0cefcee27",
			Author:  "Stephen <stephen@egroat.com>",
			Date:    newTime("Wed Dec 06 14:44:41 2017 -0800"),
			Message: newStringBuilderValue("Add travis testing\n"),
			Diffs: []Diff{
				{
					PathB:         ".travis.yml",
					LineStart:     1,
					contentWriter: newBufferedFileWriterWithContent([]byte("language: python\npython:\n  - \"2.6\"\n  - \"2.7\"\n  - \"3.2\"\n  - \"3.3\"\n  - \"3.4\"\n  - \"3.5\"\n  - \"3.5-dev\" # 3.5 development branch\n  - \"3.6\"\n  - \"3.6-dev\" # 3.6 development branch\n  - \"3.7-dev\" # 3.7 development branch\n  - \"nightly\"\n")),
					IsBinary:      false,
				},
			},
		},
		{
			Hash:    "3d76a97faad96e0f326afb61c232b9c2a18dca35",
			Author:  "John Smith <john.smith@example.com>",
			Date:    newTime("Tue Jul 11 18:03:54 2023 -0400"),
			Message: strings.Builder{},
			Diffs:   []Diff{},
		},
		{
			Hash:    "7bd16429f1f708746dabf970e54b05d2b4734997",
			Author:  "John Smith <john.smith@example.com>",
			Date:    newTime("Tue Jul 11 18:10:49 2023 -0400"),
			Message: newStringBuilderValue("Change file\n"),
			Diffs: []Diff{
				{
					PathB:         "tzu",
					LineStart:     11,
					contentWriter: newBufferedFileWriterWithContent([]byte("\n\n\n\nSource: https://www.gnu.org/software/diffutils/manual/diffutils.html#An-Example-of-Unified-Format\n")),
					IsBinary:      false,
				},
			},
		},
	}

	r := bytes.NewReader([]byte(recoverableCommits))
	commitChan := make(chan Commit)
	parser := NewParser()
	go func() {
		parser.FromReader(context.Background(), r, commitChan, false)
	}()
	i := 0
	for commit := range commitChan {
		if len(expected) <= i {
			t.Errorf("Missing expected case for commit: %+v", commit)
			break
		}

		if !commit.Equal(context.Background(), &expected[i]) {
			t.Errorf("Commit does not match.\nexpected: %+v\n\nactual  : %+v\n", expected[i], commit)
		}
		i++
	}
}

const recoverableCommits = `commit df393b4125c2aa217211b2429b8963d0cefcee27
Author: Stephen <stephen@egroat.com>
Date:   Wed Dec 06 14:44:41 2017 -0800

    Add travis testing

diff --git a/.gitignore b/.gitignore
index ede6aa39..bb85dcc3 100644
--- a/.gitignore
+++ b/.gitignore
>>>>ERRANT LINE<<<<
 /build/
 /dist/
 /truffleHog.egg-info/
-*/__pycache__/
+**/__pycache__/
+**/*.pyc
diff --git a/.travis.yml b/.travis.yml
new file mode 100644
index 00000000..33b6f107
--- /dev/null
+++ b/.travis.yml
@@ -0,0 +1,13 @@
+language: python
+python:
+  - "2.6"
+  - "2.7"
+  - "3.2"
+  - "3.3"
+  - "3.4"
+  - "3.5"
+  - "3.5-dev" # 3.5 development branch
+  - "3.6"
+  - "3.6-dev" # 3.6 development branch
+  - "3.7-dev" # 3.7 development branch
+  - "nightly"
diff --git a/requirements.txt b/requirements.txt
new file mode 100644
index 00000000..e69de29b

commit 3d76a97faad96e0f326afb61c232b9c2a18dca35 (HEAD -> master)
Author: John Smith <john.smith@example.com>
Date:   Tue Jul 11 18:03:54 2023 -0400

diff --git a/sample.txt b/sample.txt
new file mode 100644
index 0000000..af5626b
--- /dev/null
+++ b/sample.txt
@@ -0,0 +1 @@
!!!ERROR!!!

commit 7bd16429f1f708746dabf970e54b05d2b4734997 (HEAD -> master)
Author: John Smith <john.smith@example.com>
Date:   Tue Jul 11 18:10:49 2023 -0400

    Change file

diff --git a/tzu b/tzu
index 5af88a8..c729cdb 100644
--- a/tzu
+++ b/tzu
@@ -11,3 +11,5 @@ But after they are produced,
 They both may be called deep and profound.
 Deeper and more profound,
 The door of all subtleties!
+
+Source: https://www.gnu.org/software/diffutils/manual/diffutils.html#An-Example-of-Unified-Format
`

func TestDiffParseFailureRecovery(t *testing.T) {
	expected := []Commit{
		{
			Hash:    "",
			Author:  "",
			Date:    newTime("0001-01-01 00:00:00 +0000 UTC"),
			Message: strings.Builder{},
			Diffs: []Diff{
				{
					PathB:         "aws",
					LineStart:     1,
					contentWriter: newBufferWithContent([]byte("[default]\naws_access_key_id = AKIAXYZDQCEN4B6JSJQI\naws_secret_access_key = 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\noutput = json\nregion = us-east-2\n")),
					IsBinary:      false,
				},
				{
					PathB:         "tzu",
					LineStart:     11,
					contentWriter: newBufferWithContent([]byte("\n\n\n\nSource: https://www.gnu.org/software/diffutils/manual/diffutils.html#An-Example-of-Unified-Format\n")),
					IsBinary:      false,
				},
				{
					PathB:         "tzu",
					LineStart:     1,
					contentWriter: newBufferWithContent([]byte("The Nameless is the origin of Heaven and Earth;\nThe named is the mother of all things.\n\nTherefore let there always be non-being,\n  so we may see their subtlety,\nAnd let there always be being,\n  so we may see their outcome.\nThe two are the same,\nBut after they are produced,\n  they have different names.\nThey both may be called deep and profound.\nDeeper and more profound,\nThe door of all subtleties!\n")),
					IsBinary:      false,
				},
			},
		},
	}

	r := bytes.NewReader([]byte(recoverableDiffs))
	commitChan := make(chan Commit)
	parser := NewParser()
	go func() {
		parser.FromReader(context.Background(), r, commitChan, true)
	}()
	i := 0
	for commit := range commitChan {
		if len(expected) <= i {
			t.Errorf("Missing expected case for commit: %+v", commit)
			break
		}

		if !commit.Equal(context.Background(), &expected[i]) {
			t.Errorf("Commit does not match.\nexpected: %+v\n\nactual  : %+v\n", expected[i], commit)
		}
		i++
	}
}

func TestDiffParseFailureRecoveryBufferedFileWriter(t *testing.T) {
	expected := []Commit{
		{
			Hash:    "",
			Author:  "",
			Date:    newTime("0001-01-01 00:00:00 +0000 UTC"),
			Message: strings.Builder{},
			Diffs: []Diff{
				{
					PathB:         "aws",
					LineStart:     1,
					contentWriter: newBufferedFileWriterWithContent([]byte("[default]\naws_access_key_id = AKIAXYZDQCEN4B6JSJQI\naws_secret_access_key = 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\noutput = json\nregion = us-east-2\n")),
					IsBinary:      false,
				},
				{
					PathB:         "tzu",
					LineStart:     11,
					contentWriter: newBufferedFileWriterWithContent([]byte("\n\n\n\nSource: https://www.gnu.org/software/diffutils/manual/diffutils.html#An-Example-of-Unified-Format\n")),
					IsBinary:      false,
				},
				{
					PathB:         "tzu",
					LineStart:     1,
					contentWriter: newBufferedFileWriterWithContent([]byte("The Nameless is the origin of Heaven and Earth;\nThe named is the mother of all things.\n\nTherefore let there always be non-being,\n  so we may see their subtlety,\nAnd let there always be being,\n  so we may see their outcome.\nThe two are the same,\nBut after they are produced,\n  they have different names.\nThey both may be called deep and profound.\nDeeper and more profound,\nThe door of all subtleties!\n")),
					IsBinary:      false,
				},
			},
		},
	}

	r := bytes.NewReader([]byte(recoverableDiffs))
	commitChan := make(chan Commit)
	parser := NewParser()
	go func() {
		parser.FromReader(context.Background(), r, commitChan, true)
	}()
	i := 0
	for commit := range commitChan {
		if len(expected) <= i {
			t.Errorf("Missing expected case for commit: %+v", commit)
			break
		}

		if !commit.Equal(context.Background(), &expected[i]) {
			t.Errorf("Commit does not match.\nexpected: %+v\n\nactual  : %+v\n", expected[i], commit)
		}
		i++
	}
}

const recoverableDiffs = `diff --git a/aws b/aws
index 2ee133b..12b4843 100644
--- a/aws
+++ b/aws
@@ -1,7 +1,5 @@
-blah blaj
-
-this is the secret: [Default]
-Access key Id: AKIAILE3JG6KMS3HZGCA
-Secret Access Key: 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
-
-okay thank you bye
+[default]
+aws_access_key_id = AKIAXYZDQCEN4B6JSJQI
+aws_secret_access_key = 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
+output = json
+region = us-east-2

diff --git a/aws2 b/aws2
index 239b415..2ee133b 100644
--- a/aws2
+++ b/aws2
!!!ERROR!!!
 blah blaj

-this is the secret: AKIA2E0A8F3B244C9986
+this is the secret: [Default]
+Access key Id: AKIAILE3JG6KMS3HZGCA
+Secret Access Key: 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

-okay thank you bye
\ No newline at end of file
+okay thank you bye

diff --git c/requirements.txt i/requirements.txt
new file mode 100644
index 00000000..e69de29b

diff --git a/tzu b/tzu
index 5af88a8..c729cdb 100644
--- a/tzu
+++ b/tzu
@@ -11,3 +11,5 @@ But after they are produced,
 They both may be called deep and profound.
 Deeper and more profound,
 The door of all subtleties!
+
+Source: https://www.gnu.org/software/diffutils/manual/diffutils.html#An-Example-of-Unified-Format

diff --git a/lao b/lao
new file mode 100644
!!!ERROR!!!!
--- /dev/null
+++ b/lao
@@ -0,0 +1,11 @@
+The Way that can be told of is not the eternal Way;
+The name that can be named is not the eternal name.
+The Nameless is the origin of Heaven and Earth;
+The Named is the mother of all things.
+Therefore let there always be non-being,
+  so we may see their subtlety,
+And let there always be being,
+  so we may see their outcome.
+The two are the same,
+But after they are produced,
+  they have different names.
diff --git a/tzu b/tzu
new file mode 100644
index 0000000..5af88a8
--- /dev/null
+++ b/tzu
@@ -0,0 +1,13 @@
+The Nameless is the origin of Heaven and Earth;
+The named is the mother of all things.
+
+Therefore let there always be non-being,
+  so we may see their subtlety,
+And let there always be being,
+  so we may see their outcome.
+The two are the same,
+But after they are produced,
+  they have different names.
+They both may be called deep and profound.
+Deeper and more profound,
+The door of all subtleties!
`

func TestMaxDiffSize(t *testing.T) {
	parser := NewParser()
	builder := strings.Builder{}
	builder.WriteString(singleCommitSingleDiff)

	// Generate a diff that is larger than the maxDiffSize.
	for i := 0; i <= parser.maxDiffSize/1024+10; i++ {
		builder.WriteString("+" + strings.Repeat("0", 1024) + "\n")
	}
	bigReader := strings.NewReader(builder.String())

	commitChan := make(chan Commit, 1)                                      // Buffer to prevent blocking
	ctx, cancel := context.WithTimeout(context.Background(), 5*time.Second) // Timeout to prevent long wait
	defer cancel()

	go func() {
		parser.FromReader(ctx, bigReader, commitChan, false)
	}()

	select {
	case commit := <-commitChan:
		if commit.Diffs[0].Len(ctx) > parser.maxDiffSize+1024 {
<<<<<<< HEAD
			t.Errorf("diff did not match MaxDiffSize. Got: %d, expected (max): %d", commit.Diffs[0].Len(), parser.maxDiffSize+1024)
=======
			t.Errorf("diff did not match MaxDiffSize. Got: %d, expected (max): %d", commit.Diffs[0].Len(ctx), parser.maxDiffSize+1024)
>>>>>>> 16990972
		}
	case <-ctx.Done():
		t.Fatal("Test timed out")
	}
}

func TestMaxCommitSize(t *testing.T) {
	parser := NewParser(WithMaxCommitSize(1))
	commitText := bytes.Buffer{}
	commitText.WriteString(singleCommitMultiDiff)
	commitChan := make(chan Commit)
	ctx, cancel := context.WithTimeout(context.Background(), time.Duration(1)*time.Second)
	defer cancel()
	go func() {
		parser.FromReader(ctx, &commitText, commitChan, false)
	}()
	commitCount := 0
	for range commitChan {
		commitCount++
	}
	if commitCount != 2 {
		t.Errorf("Commit count does not match. Got: %d, expected: %d", commitCount, 2)
	}

}

const commitLog = `commit fd6e99e7a80199b76a694603be57c5ade1de18e7
Author: Jaliborc <jaliborc@gmail.com>
Date:   Mon Apr 25 16:28:06 2011 +0100

    Added Unusable coloring

diff --git a/components/item.lua b/components/item.lua
index fc74534..f8d7d50 100755
--- a/components/item.lua
+++ b/components/item.lua
@@ -9,6 +9,7 @@ ItemSlot:Hide()
 Bagnon.ItemSlot = ItemSlot

 local ItemSearch = LibStub('LibItemSearch-1.0')
+local Unfit = LibStub('Unfit-1.0')

 local function hasBlizzQuestHighlight()
        return GetContainerItemQuestInfo and true or false
diff --git a/embeds.xml b/embeds.xml
index d3f4e7c..0c2df69 100755
--- a/embeds.xml
+++ b/embeds.xml
@@ -6,6 +6,7 @@
        <Include file="libs\AceConsole-3.0\AceConsole-3.0.xml"/>
        <Include file="libs\AceLocale-3.0\AceLocale-3.0.xml"/>

+       <Script file="libs\Unfit-1.0\Unfit-1.0.lua"/>
        <Script file="libs\LibDataBroker-1.1.lua"/>
        <Script file="libs\LibItemSearch-1.0\LibItemSearch-1.0.lua"/>
 </Ui>
\ No newline at end of file
diff --git a/libs/Unfit-1.0 b/libs/Unfit-1.0
new file mode 160000
--- /dev/null
+++ b/libs/Unfit-1.0
@@ -0,0 +1 @@
+Subproject commit 0000000000000000000000000000000000000000

commit 4727ffb7ad6dc5130bf4b4dd166e00705abdd018 (HEAD -> master)
Author: John Smith <john.smith@example.com>
Date:   Tue Jul 11 22:26:11 2023 -0400

commit c904e0f5cd9f30ae520c66bd5f70806219fe7ca2 (HEAD -> master)
Author: John Smith <john.smith@example.com>
Date:   Mon Jul 10 10:17:11 2023 -0400

    Empty Commit

commit 3d76a97faad96e0f326afb61c232b9c2a18dca35 (HEAD -> master)
Author: John Smith <john.smith@example.com>
Date:   Tue Jul 11 18:03:54 2023 -0400

diff --git a/sample.txt b/sample.txt
new file mode 100644
index 0000000..af5626b
--- /dev/null
+++ b/sample.txt
@@ -0,0 +1 @@
+Hello, world!

commit df393b4125c2aa217211b2429b8963d0cefcee27
Author: Stephen <stephen@egroat.com>
Date:   Wed Dec 06 14:44:41 2017 -0800

    Add travis testing

diff --git a/.gitignore b/.gitignore
index ede6aa39..bb85dcc3 100644
--- a/.gitignore
+++ b/.gitignore
@@ -1,4 +1,5 @@
 /build/
 /dist/
 /truffleHog.egg-info/
-*/__pycache__/
+**/__pycache__/
+**/*.pyc
diff --git a/.travis.yml b/.travis.yml
new file mode 100644
index 00000000..33b6f107
--- /dev/null
+++ b/.travis.yml
@@ -0,0 +1,13 @@
+language: python
+python:
+  - "2.6"
+  - "2.7"
+  - "3.2"
+  - "3.3"
+  - "3.4"
+  - "3.5"
+  - "3.5-dev" # 3.5 development branch
+  - "3.6"
+  - "3.6-dev" # 3.6 development branch
+  - "3.7-dev" # 3.7 development branch
+  - "nightly"
diff --git a/requirements.txt b/requirements.txt
new file mode 100644
index 00000000..e69de29b

commit 4218c39d99b5f30153f62471c1be1c1596f0a4d4
Author: Dustin Decker <dustin@trufflesec.com>
Date:   Thu Jan 13 12:02:24 2022 -0800

    Initial CLI w/ partially implemented Git source and demo detector (#1)

diff --git a/Dockerfile b/Dockerfile
new file mode 100644
index 00000000..e69de29b
diff --git a/Makefile b/Makefile
new file mode 100644
index 00000000..453cf52c
--- /dev/null
+++ b/Makefile
@@ -0,0 +1,32 @@
+PROTOS_IMAGE=us-docker.pkg.dev/thog-artifacts/public/go-ci-1.17-1
+
+.PHONY: check
+.PHONY: test
+.PHONY: test-race
+.PHONY: run
+.PHONY: install
+.PHONY: protos
+.PHONY: protos-windows
+.PHONY: vendor
+
+install:
+       CGO_ENABLED=0 go install .
+
+check:
+       go fmt $(shell go list ./... | grep -v /vendor/)
+       go vet $(shell go list ./... | grep -v /vendor/)
+
+test:
+       CGO_ENABLED=0 go test $(shell go list ./... | grep -v /vendor/)
+
+test-race:
+       CGO_ENABLED=1 go test -race $(shell go list ./... | grep -v /vendor/)
+
+bench:
+       CGO_ENABLED=0 go test $(shell go list ./pkg/secrets/... | grep -v /vendor/) -benchmem -run=xxx -bench .
+
+run:
+       CGO_ENABLED=0 go run . git file://.
+
+protos:
+       docker run -u "$(shell id -u)" -v "$(shell dirname $(realpath $(firstword $(MAKEFILE_LIST))))":/pwd "${PROTOS_IMAGE}" bash -c "cd /pwd; /pwd/scripts/gen_proto.sh"
diff --git a/README.md b/README.md
new file mode 100644
index 00000000..e69de29b
diff --git a/go.mod b/go.mod
new file mode 100644
index 00000000..7fb2f73c
--- /dev/null
+++ b/go.mod

commit 934cf5d255fd8e28b33f5a6ba64276caf0b284bf (HEAD -> master)
Author: John Smith <john.smith@example.com>
Date:   Tue Jul 11 18:43:22 2023 -0400

    Test toFile/plusLine parsing

diff --git a/plusLine.txt b/plusLine.txt
new file mode 100644
index 0000000..451be67
--- /dev/null
+++ b/plusLine.txt
@@ -0,0 +1,3 @@
+-- test
+++ test
+

commit 2a5d703b02b52d65c65ee9f7928f158b919ab741
Author: Sergey Beryozkin <sberyozkin@gmail.com>
Date:   Fri Jul 7 17:44:26 2023 +0100

    Do not refresh OIDC session if the user is requesting logout

diff --git a/extensions/oidc/runtime/src/main/java/io/quarkus/oidc/runtime/BackChannelLogoutTokenCache.java b/extensions/oidc/runtime/src/main/java/io/quarkus/oidc/runtime/BackChannelLogoutTokenCache.java
index 096f5b4b092..4150096851c 100644
--- a/extensions/oidc/runtime/src/main/java/io/quarkus/oidc/runtime/BackChannelLogoutTokenCache.java
+++ b/extensions/oidc/runtime/src/main/java/io/quarkus/oidc/runtime/BackChannelLogoutTokenCache.java
@@ -45,6 +45,10 @@ public TokenVerificationResult removeTokenVerification(String token) {
         return entry == null ? null : entry.result;
     }

+    public boolean containsTokenVerification(String token) {
+        return cacheMap.containsKey(token);
+    }
+
     public void clearCache() {
         cacheMap.clear();
         size.set(0);
diff --git a/extensions/oidc/runtime/src/main/java/io/quarkus/oidc/runtime/CodeAuthenticationMechanism.java b/extensions/oidc/runtime/src/main/java/io/quarkus/oidc/runtime/CodeAuthenticationMechanism.java
index a9a9699eecd..435cefdf313 100644
--- a/extensions/oidc/runtime/src/main/java/io/quarkus/oidc/runtime/CodeAuthenticationMechanism.java
+++ b/extensions/oidc/runtime/src/main/java/io/quarkus/oidc/runtime/CodeAuthenticationMechanism.java
@@ -1014,7 +1023,7 @@ private String buildUri(RoutingContext context, boolean forceHttps, String autho
                 .toString();
     }

-    private boolean isLogout(RoutingContext context, TenantConfigContext configContext) {
+    private boolean isRpInitiatedLogout(RoutingContext context, TenantConfigContext configContext) {
         return isEqualToRequestPath(configContext.oidcConfig.logout.path, context, configContext);
     }

@@ -1205,4 +1214,38 @@ static String getCookieSuffix(OidcTenantConfig oidcConfig) {
                 ? (tenantIdSuffix + UNDERSCORE + oidcConfig.authentication.cookieSuffix.get())
                 : tenantIdSuffix;
     }
+
+    private class LogoutCall implements Function<SecurityIdentity, Uni<?>> {
+        RoutingContext context;
+        TenantConfigContext configContext;
+        String idToken;
+
+        LogoutCall(RoutingContext context, TenantConfigContext configContext, String idToken) {
+            this.context = context;
+            this.configContext = configContext;
+            this.idToken = idToken;
+        }
+
+        @Override
+        public Uni<Void> apply(SecurityIdentity identity) {
+            if (isRpInitiatedLogout(context, configContext)) {
+                LOG.debug("Performing an RP initiated logout");
+                fireEvent(SecurityEvent.Type.OIDC_LOGOUT_RP_INITIATED, identity);
+                return buildLogoutRedirectUriUni(context, configContext, idToken);
+            }
+            if (isBackChannelLogoutPendingAndValid(configContext, identity)
+                    || isFrontChannelLogoutValid(context, configContext,
+                            identity)) {
+                return removeSessionCookie(context, configContext.oidcConfig)
+                        .map(new Function<Void, Void>() {
+                            @Override
+                            public Void apply(Void t) {
+                                throw new LogoutException();
+                            }
+                        });
+
+            }
+            return VOID_UNI;
+        }
+    }
 }
diff --git a/integration-tests/oidc-wiremock/src/main/resources/application.properties b/integration-tests/oidc-wiremock/src/main/resources/application.properties
index bb6917d30bc..4e8bfb21b4c 100644
--- a/integration-tests/oidc-wiremock/src/main/resources/application.properties
+++ b/integration-tests/oidc-wiremock/src/main/resources/application.properties
@@ -20,6 +20,8 @@ quarkus.oidc.code-flow.logout.extra-params.client_id=${quarkus.oidc.code-flow.cl
 quarkus.oidc.code-flow.credentials.secret=secret
 quarkus.oidc.code-flow.application-type=web-app
 quarkus.oidc.code-flow.token.audience=https://server.example.com
+quarkus.oidc.code-flow.token.refresh-expired=true
+quarkus.oidc.code-flow.token.refresh-token-time-skew=5M

 quarkus.oidc.code-flow-encrypted-id-token-jwk.auth-server-url=${keycloak.url}/realms/quarkus/
 quarkus.oidc.code-flow-encrypted-id-token-jwk.client-id=quarkus-web-app
diff --git a/integration-tests/oidc-wiremock/src/test/java/io/quarkus/it/keycloak/CodeFlowAuthorizationTest.java b/integration-tests/oidc-wiremock/src/test/java/io/quarkus/it/keycloak/CodeFlowAuthorizationTest.java
index 51e1b9a932d..472c2743bc4 100644
--- a/integration-tests/oidc-wiremock/src/test/java/io/quarkus/it/keycloak/CodeFlowAuthorizationTest.java
+++ b/integration-tests/oidc-wiremock/src/test/java/io/quarkus/it/keycloak/CodeFlowAuthorizationTest.java
@@ -6,7 +6,6 @@
 import static com.github.tomakehurst.wiremock.client.WireMock.getRequestedFor;
 import static com.github.tomakehurst.wiremock.client.WireMock.matching;
 import static com.github.tomakehurst.wiremock.client.WireMock.urlPathMatching;
-import static com.github.tomakehurst.wiremock.client.WireMock.verify;
 import static org.junit.jupiter.api.Assertions.assertEquals;
 import static org.junit.jupiter.api.Assertions.assertNotNull;
 import static org.junit.jupiter.api.Assertions.assertNull;
@@ -77,7 +76,7 @@ public void testCodeFlow() throws IOException {

             assertEquals("alice, cache size: 0", page.getBody().asNormalizedText());
             assertNotNull(getSessionCookie(webClient, "code-flow"));
-
+            // Logout
             page = webClient.getPage("http://localhost:8081/code-flow/logout");
             assertEquals("Welcome, clientId: quarkus-web-app", page.getBody().asNormalizedText());
             assertNull(getSessionCookie(webClient, "code-flow"));

commit 2a057632d7f5fa3d1c77b9aa037263211c0e0290
Author: rjtmahinay <rjt.mahinay@gmail.com>
Date:   Mon Jul 10 01:22:32 2023 +0800

    Add QuarkusApplication javadoc

    * Fix #34463

diff --git a/core/runtime/src/main/java/io/quarkus/runtime/QuarkusApplication.java b/core/runtime/src/main/java/io/quarkus/runtime/QuarkusApplication.java
index 350685123d5..87d2220eb98 100644
--- a/core/runtime/src/main/java/io/quarkus/runtime/QuarkusApplication.java
+++ b/core/runtime/src/main/java/io/quarkus/runtime/QuarkusApplication.java
@@ -2,0 +3,4 @@
+/**
+ * This is usually used for command mode applications with a startup logic. The logic is executed inside
+ * {@link QuarkusApplication#run} method before the main application exits.
+ */

commit bca2d17491015ea1522f34517223b5a366aea73c (HEAD -> master)
Author: John Smith <john.smith@example.com>
Date:   Tue Jul 11 18:12:21 2023 -0400

    Delete binary file

diff --git a/trufflehog_3.42.0_linux_arm64.tar.gz b/trufflehog_3.42.0_linux_arm64.tar.gz
deleted file mode 100644
index 7682212..0000000
Binary files a/trufflehog_3.42.0_linux_arm64.tar.gz and /dev/null differ

commit afc6dc5d47f28366638da877ecb6b819c69e659b
Author: John Smith <john.smith@example.com>
Date:   Mon Jul 10 12:21:33 2023 -0400

    Change binary file

diff --git a/trufflehog_3.42.0_linux_arm64.tar.gz b/trufflehog_3.42.0_linux_arm64.tar.gz
index 0a7a5b4..7682212 100644
Binary files a/trufflehog_3.42.0_linux_arm64.tar.gz and b/trufflehog_3.42.0_linux_arm64.tar.gz differ

commit 638595917417c5c8a956937b28c5127719023363
Author: John Smith <john.smith@example.com>
Date:   Mon Jul 10 12:20:35 2023 -0400

    Add binary file

diff --git a/trufflehog_3.42.0_linux_arm64.tar.gz b/trufflehog_3.42.0_linux_arm64.tar.gz
new file mode 100644
index 0000000..0a7a5b4
Binary files /dev/null and b/trufflehog_3.42.0_linux_arm64.tar.gz differ

commit ce0f5d1fe0272f180ccb660196f439c0c2f4ec8e (HEAD -> master)
Author: John Smith <john.smith@example.com>
Date:   Tue Jul 11 18:08:52 2023 -0400

    Delete file

diff --git a/lao b/lao
deleted file mode 100644
index 635ef2c..0000000
--- a/lao
+++ /dev/null
@@ -1,11 +0,0 @@
-The Way that can be told of is not the eternal Way;
-The name that can be named is not the eternal name.
-The Nameless is the origin of Heaven and Earth;
-The Named is the mother of all things.
-Therefore let there always be non-being,
-  so we may see their subtlety,
-And let there always be being,
-  so we may see their outcome.
-The two are the same,
-But after they are produced,
-  they have different names.

commit d606a729383371558473b70a6a7b1ca264b0d205
Author: John Smith <john.smith@example.com>
Date:   Mon Jul 10 14:17:04 2023 -0400

    Rename file

diff --git a/tzu b/tzu.txt
similarity index 100%
rename from tzu
rename to tzu.txt

commit 7bd16429f1f708746dabf970e54b05d2b4734997 (HEAD -> master)
Author: John Smith <john.smith@example.com>
Date:   Tue Jul 11 18:10:49 2023 -0400

    Change file

diff --git a/tzu b/tzu
index 5af88a8..c729cdb 100644
--- a/tzu
+++ b/tzu
@@ -11,3 +11,5 @@ But after they are produced,
 They both may be called deep and profound.
 Deeper and more profound,
 The door of all subtleties!
+
+Source: https://www.gnu.org/software/diffutils/manual/diffutils.html#An-Example-of-Unified-Format

commit c7062674c17192caa284615ab2fa9778c6602164 (HEAD -> master)
Author: John Smith <john.smith@example.com>
Date:   Mon Jul 10 10:15:18 2023 -0400

    Create files

diff --git a/lao b/lao
new file mode 100644
index 0000000..635ef2c
--- /dev/null
+++ b/lao
@@ -0,0 +1,11 @@
+The Way that can be told of is not the eternal Way;
+The name that can be named is not the eternal name.
+The Nameless is the origin of Heaven and Earth;
+The Named is the mother of all things.
+Therefore let there always be non-being,
+  so we may see their subtlety,
+And let there always be being,
+  so we may see their outcome.
+The two are the same,
+But after they are produced,
+  they have different names.
diff --git a/tzu b/tzu
new file mode 100644
index 0000000..5af88a8
--- /dev/null
+++ b/tzu
@@ -0,0 +1,13 @@
+The Nameless is the origin of Heaven and Earth;
+The named is the mother of all things.
+
+Therefore let there always be non-being,
+  so we may see their subtlety,
+And let there always be being,
+  so we may see their outcome.
+The two are the same,
+But after they are produced,
+  they have different names.
+They both may be called deep and profound.
+Deeper and more profound,
+The door of all subtleties!
`

// This throws a nasty panic if it's a top-level var.
func expectedCommits() []Commit {
	return []Commit{
		// a
		{
			Hash:    "fd6e99e7a80199b76a694603be57c5ade1de18e7",
			Author:  "Jaliborc <jaliborc@gmail.com>",
			Date:    newTime("Mon Apr 25 16:28:06 2011 +0100"),
			Message: newStringBuilderValue("Added Unusable coloring\n"),
			Diffs: []Diff{
				{
					PathB:         "components/item.lua",
					LineStart:     9,
					contentWriter: newBufferWithContent([]byte("\n\nlocal Unfit = LibStub('Unfit-1.0')\n\n\n")),
					IsBinary:      false,
				},
				{
					PathB:         "embeds.xml",
					LineStart:     6,
					contentWriter: newBufferWithContent([]byte("\n\n       <Script file=\"libs\\Unfit-1.0\\Unfit-1.0.lua\"/>\n\n\n\n")),
					IsBinary:      false,
				},
				{
					PathB:         "libs/Unfit-1.0",
					LineStart:     1,
					contentWriter: newBufferWithContent([]byte("Subproject commit 0000000000000000000000000000000000000000\n")),
					IsBinary:      false,
				},
			},
		},
		// Empty commit and message. Lord help us.
		{
			Hash:    "4727ffb7ad6dc5130bf4b4dd166e00705abdd018",
			Author:  "John Smith <john.smith@example.com>",
			Date:    newTime("Tue Jul 11 22:26:11 2023 -0400"),
			Message: strings.Builder{},
			Diffs:   []Diff{},
		},
		// Empty commit.
		{
			Hash:    "c904e0f5cd9f30ae520c66bd5f70806219fe7ca2",
			Author:  "John Smith <john.smith@example.com>",
			Date:    newTime("Mon Jul 10 10:17:11 2023 -0400"),
			Message: newStringBuilderValue("Empty Commit\n"),
			Diffs:   []Diff{},
		},
		{
			Hash:    "3d76a97faad96e0f326afb61c232b9c2a18dca35",
			Author:  "John Smith <john.smith@example.com>",
			Date:    newTime("Tue Jul 11 18:03:54 2023 -0400"),
			Message: strings.Builder{},
			Diffs: []Diff{
				{
					PathB:         "sample.txt",
					LineStart:     1,
					contentWriter: newBufferWithContent([]byte("Hello, world!\n")),
					IsBinary:      false,
				},
			},
		},
		{
			Hash:    "df393b4125c2aa217211b2429b8963d0cefcee27",
			Author:  "Stephen <stephen@egroat.com>",
			Date:    newTime("Wed Dec 06 14:44:41 2017 -0800"),
			Message: newStringBuilderValue("Add travis testing\n"),
			Diffs: []Diff{
				{
					PathB:         ".gitignore",
					LineStart:     1,
					contentWriter: newBufferWithContent([]byte("\n\n\n**/__pycache__/\n**/*.pyc\n")),
					IsBinary:      false,
				},
				{
					PathB:     ".travis.yml",
					LineStart: 1,
					contentWriter: newBufferWithContent([]byte(`language: python
python:
  - "2.6"
  - "2.7"
  - "3.2"
  - "3.3"
  - "3.4"
  - "3.5"
  - "3.5-dev" # 3.5 development branch
  - "3.6"
  - "3.6-dev" # 3.6 development branch
  - "3.7-dev" # 3.7 development branch
  - "nightly"
`)),
					IsBinary: false,
				},
			},
		},
		{
			Hash:    "4218c39d99b5f30153f62471c1be1c1596f0a4d4",
			Author:  "Dustin Decker <dustin@trufflesec.com>",
			Date:    newTime("Thu Jan 13 12:02:24 2022 -0800"),
			Message: newStringBuilderValue("Initial CLI w/ partially implemented Git source and demo detector (#1)\n"),
			Diffs: []Diff{
				{
					PathB:     "Makefile",
					LineStart: 1,
					contentWriter: newBufferWithContent([]byte(`PROTOS_IMAGE=us-docker.pkg.dev/thog-artifacts/public/go-ci-1.17-1

.PHONY: check
.PHONY: test
.PHONY: test-race
.PHONY: run
.PHONY: install
.PHONY: protos
.PHONY: protos-windows
.PHONY: vendor

install:
       CGO_ENABLED=0 go install .

check:
       go fmt $(shell go list ./... | grep -v /vendor/)
       go vet $(shell go list ./... | grep -v /vendor/)

test:
       CGO_ENABLED=0 go test $(shell go list ./... | grep -v /vendor/)

test-race:
       CGO_ENABLED=1 go test -race $(shell go list ./... | grep -v /vendor/)

bench:
       CGO_ENABLED=0 go test $(shell go list ./pkg/secrets/... | grep -v /vendor/) -benchmem -run=xxx -bench .

run:
       CGO_ENABLED=0 go run . git file://.

protos:
       docker run -u "$(shell id -u)" -v "$(shell dirname $(realpath $(firstword $(MAKEFILE_LIST))))":/pwd "${PROTOS_IMAGE}" bash -c "cd /pwd; /pwd/scripts/gen_proto.sh"
`)),
					IsBinary: false,
				},
			},
		},
		{
			Hash:    "934cf5d255fd8e28b33f5a6ba64276caf0b284bf",
			Author:  "John Smith <john.smith@example.com>",
			Date:    newTime("Tue Jul 11 18:43:22 2023 -0400"),
			Message: newStringBuilderValue("Test toFile/plusLine parsing\n"),
			Diffs: []Diff{
				{
					PathB:         "plusLine.txt",
					LineStart:     1,
					contentWriter: newBufferWithContent([]byte("-- test\n++ test\n\n")),
					IsBinary:      false,
				},
			},
		},
		{
			Hash:    "2a5d703b02b52d65c65ee9f7928f158b919ab741",
			Author:  "Sergey Beryozkin <sberyozkin@gmail.com>",
			Date:    newTime("Fri Jul 7 17:44:26 2023 +0100"),
			Message: newStringBuilderValue("Do not refresh OIDC session if the user is requesting logout\n"),
			Diffs: []Diff{
				{
					PathB:         "extensions/oidc/runtime/src/main/java/io/quarkus/oidc/runtime/BackChannelLogoutTokenCache.java",
					LineStart:     45,
					contentWriter: newBufferWithContent([]byte("\n\n    public boolean containsTokenVerification(String token) {\n        return cacheMap.containsKey(token);\n    }\n\n\n\n\n")),
					IsBinary:      false,
				},
				{
					PathB:         "extensions/oidc/runtime/src/main/java/io/quarkus/oidc/runtime/CodeAuthenticationMechanism.java",
					LineStart:     1023,
					contentWriter: newBufferWithContent([]byte("\n\n    private boolean isRpInitiatedLogout(RoutingContext context, TenantConfigContext configContext) {\n\n\n")),
					IsBinary:      false,
				},
				{
					PathB:         "extensions/oidc/runtime/src/main/java/io/quarkus/oidc/runtime/CodeAuthenticationMechanism.java",
					LineStart:     1214,
					contentWriter: newBufferWithContent([]byte("\n\n\n\n    private class LogoutCall implements Function<SecurityIdentity, Uni<?>> {\n        RoutingContext context;\n        TenantConfigContext configContext;\n        String idToken;\n\n        LogoutCall(RoutingContext context, TenantConfigContext configContext, String idToken) {\n            this.context = context;\n            this.configContext = configContext;\n            this.idToken = idToken;\n        }\n\n        @Override\n        public Uni<Void> apply(SecurityIdentity identity) {\n            if (isRpInitiatedLogout(context, configContext)) {\n                LOG.debug(\"Performing an RP initiated logout\");\n                fireEvent(SecurityEvent.Type.OIDC_LOGOUT_RP_INITIATED, identity);\n                return buildLogoutRedirectUriUni(context, configContext, idToken);\n            }\n            if (isBackChannelLogoutPendingAndValid(configContext, identity)\n                    || isFrontChannelLogoutValid(context, configContext,\n                            identity)) {\n                return removeSessionCookie(context, configContext.oidcConfig)\n                        .map(new Function<Void, Void>() {\n                            @Override\n                            public Void apply(Void t) {\n                                throw new LogoutException();\n                            }\n                        });\n\n            }\n            return VOID_UNI;\n        }\n    }\n\n")),
					IsBinary:      false,
				},
				{
					PathB:         "integration-tests/oidc-wiremock/src/main/resources/application.properties",
					LineStart:     20,
					contentWriter: newBufferWithContent([]byte("\n\n\nquarkus.oidc.code-flow.token.refresh-expired=true\nquarkus.oidc.code-flow.token.refresh-token-time-skew=5M\n\n\n")),
					IsBinary:      false,
				},
				// WTF, shouldn't this be filtered out?
				{
					PathB:         "integration-tests/oidc-wiremock/src/test/java/io/quarkus/it/keycloak/CodeFlowAuthorizationTest.java",
					LineStart:     6,
					contentWriter: newBufferWithContent([]byte("\n\n\n\n\n\n")),
					IsBinary:      false,
				},
				{
					PathB:         "integration-tests/oidc-wiremock/src/test/java/io/quarkus/it/keycloak/CodeFlowAuthorizationTest.java",
					LineStart:     76,
					contentWriter: newBufferWithContent([]byte("\n\n            // Logout\n\n\n\n")),
					IsBinary:      false,
				},
			},
		},
		{
			Hash:    "2a057632d7f5fa3d1c77b9aa037263211c0e0290",
			Author:  "rjtmahinay <rjt.mahinay@gmail.com>",
			Date:    newTime("Mon Jul 10 01:22:32 2023 +0800"),
			Message: newStringBuilderValue("Add QuarkusApplication javadoc\n\n* Fix #34463\n"),
			Diffs: []Diff{
				{
					PathB:         "core/runtime/src/main/java/io/quarkus/runtime/QuarkusApplication.java",
					LineStart:     3,
					contentWriter: newBufferWithContent([]byte("/**\n * This is usually used for command mode applications with a startup logic. The logic is executed inside\n * {@link QuarkusApplication#run} method before the main application exits.\n */\n")),
					IsBinary:      false,
				},
			},
		},
		{
			Hash:    "bca2d17491015ea1522f34517223b5a366aea73c",
			Author:  "John Smith <john.smith@example.com>",
			Date:    newTime("Tue Jul 11 18:12:21 2023 -0400"),
			Message: newStringBuilderValue("Delete binary file\n"),
			Diffs:   []Diff{},
		},
		{
			Hash:    "afc6dc5d47f28366638da877ecb6b819c69e659b",
			Author:  "John Smith <john.smith@example.com>",
			Date:    newTime("Mon Jul 10 12:21:33 2023 -0400"),
			Message: newStringBuilderValue("Change binary file\n"),
			Diffs: []Diff{
				{
					PathB:         "trufflehog_3.42.0_linux_arm64.tar.gz",
					contentWriter: newBufferWithContent([]byte("")),
					IsBinary:      true,
				},
			},
		},
		{
			Hash:    "638595917417c5c8a956937b28c5127719023363",
			Author:  "John Smith <john.smith@example.com>",
			Date:    newTime("Mon Jul 10 12:20:35 2023 -0400"),
			Message: newStringBuilderValue("Add binary file\n"),
			Diffs: []Diff{
				{
					PathB:         "trufflehog_3.42.0_linux_arm64.tar.gz",
					contentWriter: newBufferWithContent([]byte("")),
					IsBinary:      true,
				},
			},
		},
		{
			Hash:    "ce0f5d1fe0272f180ccb660196f439c0c2f4ec8e",
			Author:  "John Smith <john.smith@example.com>",
			Date:    newTime("Tue Jul 11 18:08:52 2023 -0400"),
			Message: newStringBuilderValue("Delete file\n"),
			Diffs:   []Diff{},
		},
		{
			Hash:    "d606a729383371558473b70a6a7b1ca264b0d205",
			Author:  "John Smith <john.smith@example.com>",
			Date:    newTime("Mon Jul 10 14:17:04 2023 -0400"),
			Message: newStringBuilderValue("Rename file\n"),
			Diffs:   []Diff{},
		},
		{
			Hash:    "7bd16429f1f708746dabf970e54b05d2b4734997",
			Author:  "John Smith <john.smith@example.com>",
			Date:    newTime("Tue Jul 11 18:10:49 2023 -0400"),
			Message: newStringBuilderValue("Change file\n"),
			Diffs: []Diff{
				{
					PathB:         "tzu",
					LineStart:     11,
					contentWriter: newBufferWithContent([]byte("\n\n\n\nSource: https://www.gnu.org/software/diffutils/manual/diffutils.html#An-Example-of-Unified-Format\n")),
					IsBinary:      false,
				},
			},
		},
		{
			Hash:    "c7062674c17192caa284615ab2fa9778c6602164",
			Author:  "John Smith <john.smith@example.com>",
			Date:    newTime("Mon Jul 10 10:15:18 2023 -0400"),
			Message: newStringBuilderValue("Create files\n"),
			Diffs: []Diff{
				{
					PathB:         "lao",
					LineStart:     1,
					contentWriter: newBufferWithContent([]byte("The Way that can be told of is not the eternal Way;\nThe name that can be named is not the eternal name.\nThe Nameless is the origin of Heaven and Earth;\nThe Named is the mother of all things.\nTherefore let there always be non-being,\n  so we may see their subtlety,\nAnd let there always be being,\n  so we may see their outcome.\nThe two are the same,\nBut after they are produced,\n  they have different names.\n")),
					IsBinary:      false,
				},
				{
					PathB:         "tzu",
					LineStart:     1,
					contentWriter: newBufferWithContent([]byte("The Nameless is the origin of Heaven and Earth;\nThe named is the mother of all things.\n\nTherefore let there always be non-being,\n  so we may see their subtlety,\nAnd let there always be being,\n  so we may see their outcome.\nThe two are the same,\nBut after they are produced,\n  they have different names.\nThey both may be called deep and profound.\nDeeper and more profound,\nThe door of all subtleties!\n")),
					IsBinary:      false,
				},
			},
		},
	}
}

const stagedDiffs = `diff --git a/aws b/aws
index 2ee133b..12b4843 100644
--- a/aws
+++ b/aws
@@ -1,7 +1,5 @@
-blah blaj
-
-this is the secret: [Default]
-Access key Id: AKIAILE3JG6KMS3HZGCA
-Secret Access Key: 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
-
-okay thank you bye
+[default]
+aws_access_key_id = AKIAXYZDQCEN4B6JSJQI
+aws_secret_access_key = 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
+output = json
+region = us-east-2

diff --git a/aws2 b/aws2
index 239b415..2ee133b 100644
--- a/aws2
+++ b/aws2
@@ -1,5 +1,7 @@
 blah blaj

-this is the secret: AKIA2E0A8F3B244C9986
+this is the secret: [Default]
+Access key Id: AKIAILE3JG6KMS3HZGCA
+Secret Access Key: 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

-okay thank you bye
\ No newline at end of file
+okay thank you bye

diff --git c/requirements.txt i/requirements.txt
new file mode 100644
index 00000000..e69de29b

diff --git a/core/runtime/src/main/java/io/quarkus/runtime/QuarkusApplication.java b/core/runtime/src/main/java/io/quarkus/runtime/QuarkusApplication.java
index 350685123d5..87d2220eb98 100644
--- a/core/runtime/src/main/java/io/quarkus/runtime/QuarkusApplication.java
+++ b/core/runtime/src/main/java/io/quarkus/runtime/QuarkusApplication.java
@@ -2,0 +3,4 @@
+/**
+ * This is usually used for command mode applications with a startup logic. The logic is executed inside
+ * {@link QuarkusApplication#run} method before the main application exits.
+ */

diff --git a/trufflehog_3.42.0_linux_arm64.tar.gz b/trufflehog_3.42.0_linux_arm64.tar.gz
new file mode 100644
index 0000000..0a7a5b4
Binary files /dev/null and b/trufflehog_3.42.0_linux_arm64.tar.gz differ

diff --git a/lao b/lao
deleted file mode 100644
index 635ef2c..0000000
--- a/lao
+++ /dev/null
@@ -1,11 +0,0 @@
-The Way that can be told of is not the eternal Way;
-The name that can be named is not the eternal name.
-The Nameless is the origin of Heaven and Earth;
-The Named is the mother of all things.
-Therefore let there always be non-being,
-  so we may see their subtlety,
-And let there always be being,
-  so we may see their outcome.
-The two are the same,
-But after they are produced,
-  they have different names.

diff --git a/tzu b/tzu.txt
similarity index 100%
rename from tzu
rename to tzu.txt

diff --git a/tzu b/tzu
index 5af88a8..c729cdb 100644
--- a/tzu
+++ b/tzu
@@ -11,3 +11,5 @@ But after they are produced,
 They both may be called deep and profound.
 Deeper and more profound,
 The door of all subtleties!
+
+Source: https://www.gnu.org/software/diffutils/manual/diffutils.html#An-Example-of-Unified-Format

diff --git a/lao b/lao
new file mode 100644
index 0000000..635ef2c
--- /dev/null
+++ b/lao
@@ -0,0 +1,11 @@
+The Way that can be told of is not the eternal Way;
+The name that can be named is not the eternal name.
+The Nameless is the origin of Heaven and Earth;
+The Named is the mother of all things.
+Therefore let there always be non-being,
+  so we may see their subtlety,
+And let there always be being,
+  so we may see their outcome.
+The two are the same,
+But after they are produced,
+  they have different names.
diff --git a/tzu b/tzu
new file mode 100644
index 0000000..5af88a8
--- /dev/null
+++ b/tzu
@@ -0,0 +1,13 @@
+The Nameless is the origin of Heaven and Earth;
+The named is the mother of all things.
+
+Therefore let there always be non-being,
+  so we may see their subtlety,
+And let there always be being,
+  so we may see their outcome.
+The two are the same,
+But after they are produced,
+  they have different names.
+They both may be called deep and profound.
+Deeper and more profound,
+The door of all subtleties!
`

const singleCommitMultiDiff = `commit 70001020fab32b1fcf2f1f0e5c66424eae649826 (HEAD -> master, origin/master, origin/HEAD)
Author: Dustin Decker <humanatcomputer@gmail.com>
Date:   Mon Mar 15 23:27:16 2021 -0700

    Update aws

diff --git a/aws b/aws
index 2ee133b..12b4843 100644
--- a/aws
+++ b/aws
@@ -1,7 +1,5 @@
-blah blaj
-
-this is the secret: [Default]
-Access key Id: AKIAILE3JG6KMS3HZGCA
-Secret Access Key: 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
-
-okay thank you bye
+[default]
+aws_access_key_id = AKIAXYZDQCEN4B6JSJQI
+aws_secret_access_key = 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
+output = json
+region = us-east-2

diff --git a/aws b/aws
index 239b415..2ee133b 100644
--- a/aws
+++ b/aws
@@ -1,5 +1,7 @@
 blah blaj

-this is the secret: AKIA2E0A8F3B244C9986
+this is the secret: [Default]
+Access key Id: AKIAILE3JG6KMS3HZGCA
+Secret Access Key: 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

-okay thank you bye
\ No newline at end of file
+okay thank you bye
`

const singleCommitSingleDiff = `commit 70001020fab32b1fcf2f1f0e5c66424eae649826 (HEAD -> master, origin/master, origin/HEAD)
Author: Dustin Decker <humanatcomputer@gmail.com>
Date:   Mon Mar 15 23:27:16 2021 -0700

    Update aws

diff --git a/aws b/aws
index 2ee133b..12b4843 100644
--- a/aws
+++ b/aws
@@ -1,7 +1,5 @@
-blah blaj
-
-this is the secret: [Default]
-Access key Id: AKIAILE3JG6KMS3HZGCA
-Secret Access Key: 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
-
-okay thank you bye
+[default]
+aws_access_key_id = AKIAXYZDQCEN4B6JSJQI
+aws_secret_access_key = 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
+output = json
+region = us-east-2
`

func TestBufferWriterStateTransitionOnClose(t *testing.T) {
	t.Parallel()
	writer := new(buffer)

	// Initially, the writer should be in write-only mode.
	assert.Equal(t, writeOnly, writer.state)

	// Perform some write operation.
	_, err := writer.Write(context.Background(), []byte("test data"))
	assert.NoError(t, err)

	// Close the writer.
	err = writer.CloseForWriting()
	assert.NoError(t, err)

	// After closing, the writer should be in read-only mode.
	assert.Equal(t, readOnly, writer.state)
}

func TestBufferWriterWriteInReadOnlyState(t *testing.T) {
	t.Parallel()
	writer := new(buffer)
	_ = writer.CloseForWriting() // Transition to read-only mode

	// Attempt to write in read-only mode.
	_, err := writer.Write(context.Background(), []byte("should fail"))
	assert.Error(t, err)
}<|MERGE_RESOLUTION|>--- conflicted
+++ resolved
@@ -1308,11 +1308,7 @@
 	select {
 	case commit := <-commitChan:
 		if commit.Diffs[0].Len(ctx) > parser.maxDiffSize+1024 {
-<<<<<<< HEAD
-			t.Errorf("diff did not match MaxDiffSize. Got: %d, expected (max): %d", commit.Diffs[0].Len(), parser.maxDiffSize+1024)
-=======
 			t.Errorf("diff did not match MaxDiffSize. Got: %d, expected (max): %d", commit.Diffs[0].Len(ctx), parser.maxDiffSize+1024)
->>>>>>> 16990972
 		}
 	case <-ctx.Done():
 		t.Fatal("Test timed out")
