package gitparse

import (
	"bufio"
	"bytes"
	"fmt"
	"io"
	"os"
	"os/exec"
	"path/filepath"
	"strconv"
	"strings"
	"time"

	"github.com/go-logr/logr"

	"github.com/trufflesecurity/trufflehog/v3/pkg/common"
	"github.com/trufflesecurity/trufflehog/v3/pkg/context"
	bufferwriter "github.com/trufflesecurity/trufflehog/v3/pkg/writers/buffer_writer"
	bufferedfilewriter "github.com/trufflesecurity/trufflehog/v3/pkg/writers/buffered_file_writer"
)

const (
	// defaultDateFormat is the standard date format for git.
	defaultDateFormat = "Mon Jan 2 15:04:05 2006 -0700"

	// defaultMaxDiffSize is the maximum size for a diff. Larger diffs will be cut off.
	defaultMaxDiffSize = 2 * 1024 * 1024 * 1024 // 2GB

	// defaultMaxCommitSize is the maximum size for a commit. Larger commits will be cut off.
	defaultMaxCommitSize = 2 * 1024 * 1024 * 1024 // 2GB
)

// contentWriter defines a common interface for writing, reading, and managing diff content.
// It abstracts the underlying storage mechanism, allowing flexibility in how content is handled.
// This interface enables the use of different content storage strategies (e.g., in-memory buffer, file-based storage)
// based on performance needs or resource constraints, providing a unified way to interact with different content types.
type contentWriter interface { // Write appends data to the content storage.
	// Write appends data to the content storage.
	Write(data []byte) (int, error)
	// ReadCloser provides a reader for accessing stored content.
	ReadCloser() (io.ReadCloser, error)
	// CloseForWriting closes the content storage for writing.
	CloseForWriting() error
	// Len returns the current size of the content.
	Len() int
	// String returns the content as a string or an error if the content cannot be converted to a string.
	String() (string, error)
}

// Diff contains the information about a file diff in a commit.
// It abstracts the underlying content representation, allowing for flexible handling of diff content.
// The use of contentWriter enables the management of diff data either in memory or on disk,
// based on its size, optimizing resource usage and performance.
type Diff struct {
	PathB     string
	LineStart int
	IsBinary  bool

	Commit *Commit

	contentWriter contentWriter
}

type diffOption func(*Diff)

// withPathB sets the PathB option.
func withPathB(pathB string) diffOption { return func(d *Diff) { d.PathB = pathB } }

// withCustomContentWriter sets the useCustomContentWriter option.
func withCustomContentWriter(cr contentWriter) diffOption {
	return func(d *Diff) { d.contentWriter = cr }
}

// newDiff creates a new Diff with a threshold and an associated commit.
// All Diffs must have an associated commit.
// The contentWriter is used to manage the diff's content, allowing for flexible handling of diff data.
// By default, a buffer is used as the contentWriter, but this can be overridden with a custom contentWriter.
func newDiff(commit *Commit, opts ...diffOption) *Diff {
	diff := &Diff{Commit: commit}
	for _, opt := range opts {
		opt(diff)
	}

	if diff.contentWriter == nil {
		diff.contentWriter = bufferwriter.New()
	}

	return diff
}

// Len returns the length of the storage.
func (d *Diff) Len() int { return d.contentWriter.Len() }

// ReadCloser returns a ReadCloser for the contentWriter.
func (d *Diff) ReadCloser() (io.ReadCloser, error) { return d.contentWriter.ReadCloser() }

// write delegates to the contentWriter.
func (d *Diff) write(p []byte) error {
	_, err := d.contentWriter.Write(p)
	return err
}

// finalize ensures proper closure of resources associated with the Diff.
// handle the final flush in the finalize method, in case there's data remaining in the buffer.
// This method should be called to release resources, especially when writing to a file.
func (d *Diff) finalize() error { return d.contentWriter.CloseForWriting() }

// Commit contains commit header info and diffs.
type Commit struct {
	Hash      string
	Author    string
	Committer string
	Date      time.Time
	Message   strings.Builder
	Size      int // in bytes

	hasDiffs bool
}

// Parser sets values used in GitParse.
type Parser struct {
	maxDiffSize   int
	maxCommitSize int
	dateFormat    string

	useCustomContentWriter bool
}

type ParseState int

const (
	Initial ParseState = iota
	CommitLine
	MergeLine
	AuthorLine
	AuthorDateLine
	CommitterLine
	CommitterDateLine
	MessageStartLine
	MessageLine
	MessageEndLine
	NotesStartLine
	NotesLine
	NotesEndLine
	DiffLine
	ModeLine
	IndexLine
	FromFileLine
	ToFileLine
	BinaryFileLine
	HunkLineNumberLine
	HunkContentLine
	ParseFailure
)

func (state ParseState) String() string {
	return [...]string{
		"Initial",
		"CommitLine",
		"MergeLine",
		"AuthorLine",
		"AuthorDateLine",
		"CommitterLine",
		"CommitterDateLine",
		"MessageStartLine",
		"MessageLine",
		"MessageEndLine",
		"NotesStartLine",
		"NotesLine",
		"NotesEndLine",
		"DiffLine",
		"ModeLine",
		"IndexLine",
		"FromFileLine",
		"ToFileLine",
		"BinaryFileLine",
		"HunkLineNumberLine",
		"HunkContentLine",
		"ParseFailure",
	}[state]
}

// UseCustomContentWriter sets useCustomContentWriter option.
func UseCustomContentWriter() Option {
	return func(parser *Parser) { parser.useCustomContentWriter = true }
}

// WithMaxDiffSize sets maxDiffSize option. Diffs larger than maxDiffSize will
// be truncated.
func WithMaxDiffSize(maxDiffSize int) Option {
	return func(parser *Parser) {
		parser.maxDiffSize = maxDiffSize
	}
}

// WithMaxCommitSize sets maxCommitSize option. Commits larger than maxCommitSize
// will be put in the commit channel and additional diffs will be added to a
// new commit.
func WithMaxCommitSize(maxCommitSize int) Option {
	return func(parser *Parser) {
		parser.maxCommitSize = maxCommitSize
	}
}

// Option is used for adding options to Config.
type Option func(*Parser)

// NewParser creates a GitParse config from options and sets defaults.
func NewParser(options ...Option) *Parser {
	parser := &Parser{
		dateFormat:    defaultDateFormat,
		maxDiffSize:   defaultMaxDiffSize,
		maxCommitSize: defaultMaxCommitSize,
	}
	for _, option := range options {
		option(parser)
	}
	return parser
}

// RepoPath parses the output of the `git log` command for the `source` path.
// The Diff chan will return diffs in the order they are parsed from the log.
<<<<<<< HEAD
func (c *Parser) RepoPath(ctx context.Context, source string, head string, abbreviatedLog bool, excludedGlobs []string, isBare bool, sinceDate string) (chan *Diff, error) {
=======
func (c *Parser) RepoPath(
	ctx context.Context,
	source string,
	head string,
	abbreviatedLog bool,
	excludedGlobs []string,
	isBare bool,
) (chan *Diff, error) {
>>>>>>> b2da2a6a
	args := []string{
		"-C", source,
		"log",
		"--patch", // https://git-scm.com/docs/git-log#Documentation/git-log.txt---patch
		"--full-history",
		"--date=format:%a %b %d %H:%M:%S %Y %z",
		"--pretty=fuller", // https://git-scm.com/docs/git-log#_pretty_formats
		"--notes",         // https://git-scm.com/docs/git-log#Documentation/git-log.txt---notesltrefgt
	}
	if abbreviatedLog {
		args = append(args, "--diff-filter=AM")
	}
	if head != "" {
		args = append(args, head)
	} else {
		args = append(args, "--all")
	}
	for _, glob := range excludedGlobs {
		args = append(args, "--", ".", ":(exclude)"+glob)
	}
	if sinceDate != "" {
		args = append(args, fmt.Sprintf("--after=%s", sinceDate))
		ctx.Logger().V(2).Info("limit log parse by date", "Since Date: ", sinceDate)
	}

	cmd := exec.Command("git", args...)
	absPath, err := filepath.Abs(source)
	if err == nil {
		if !isBare {
			cmd.Env = append(cmd.Env, "GIT_DIR="+filepath.Join(absPath, ".git"))
		} else {
			cmd.Env = append(cmd.Env,
				"GIT_DIR="+absPath,
			)
			// We need those variables to handle incoming commits
			// while using trufflehog in pre-receive hooks
			if dir := os.Getenv("GIT_OBJECT_DIRECTORY"); dir != "" {
				cmd.Env = append(cmd.Env, "GIT_OBJECT_DIRECTORY="+dir)
			}
			if dir := os.Getenv("GIT_ALTERNATE_OBJECT_DIRECTORIES"); dir != "" {
				cmd.Env = append(cmd.Env, "GIT_ALTERNATE_OBJECT_DIRECTORIES="+dir)
			}
		}
	}

	return c.executeCommand(ctx, cmd, false)
}

// Staged parses the output of the `git diff` command for the `source` path.
func (c *Parser) Staged(ctx context.Context, source string) (chan *Diff, error) {
	// Provide the --cached flag to diff to get the diff of the staged changes.
	args := []string{"-C", source, "diff", "-p", "--cached", "--full-history", "--diff-filter=AM", "--date=format:%a %b %d %H:%M:%S %Y %z"}

	cmd := exec.Command("git", args...)

	absPath, err := filepath.Abs(source)
	if err == nil {
		cmd.Env = append(cmd.Env, "GIT_DIR="+filepath.Join(absPath, ".git"))
	}

	return c.executeCommand(ctx, cmd, true)
}

// executeCommand runs an exec.Cmd, reads stdout and stderr, and waits for the Cmd to complete.
func (c *Parser) executeCommand(ctx context.Context, cmd *exec.Cmd, isStaged bool) (chan *Diff, error) {
	diffChan := make(chan *Diff, 64)

	stdOut, err := cmd.StdoutPipe()
	if err != nil {
		return diffChan, err
	}
	stdErr, err := cmd.StderrPipe()
	if err != nil {
		return diffChan, err
	}

	err = cmd.Start()
	if err != nil {
		return diffChan, err
	}

	go func() {
		scanner := bufio.NewScanner(stdErr)
		for scanner.Scan() {
			ctx.Logger().V(2).Info(scanner.Text())
		}
	}()

	go func() {
		c.FromReader(ctx, stdOut, diffChan, isStaged)
		if err := stdOut.Close(); err != nil {
			ctx.Logger().V(2).Info("Error closing git stdout pipe.", "error", err)
		}
		if err := cmd.Wait(); err != nil {
			ctx.Logger().V(2).Info("Error waiting for git command to complete.", "error", err)
		}
	}()

	return diffChan, nil
}

func (c *Parser) FromReader(ctx context.Context, stdOut io.Reader, diffChan chan *Diff, isStaged bool) {
	outReader := bufio.NewReader(stdOut)
	var (
		currentCommit *Commit

		totalLogSize int
	)
	var latestState = Initial

	diff := func(c *Commit, opts ...diffOption) *Diff {
		opts = append(opts, withCustomContentWriter(bufferwriter.New()))
		return newDiff(c, opts...)
	}
	if c.useCustomContentWriter {
		diff = func(c *Commit, opts ...diffOption) *Diff {
			opts = append(opts, withCustomContentWriter(bufferedfilewriter.New()))
			return newDiff(c, opts...)
		}
	}
	currentDiff := diff(currentCommit)

	defer common.RecoverWithExit(ctx)
	defer close(diffChan)
	for {
		if common.IsDone(ctx) {
			break
		}

		line, err := outReader.ReadBytes([]byte("\n")[0])
		if err != nil && len(line) == 0 {
			break
		}

		switch {
		case isCommitLine(isStaged, latestState, line):
			latestState = CommitLine

			// If there is a currentDiff, add it to currentCommit.
			if currentDiff.Len() > 0 || currentDiff.IsBinary {
				if err := currentDiff.finalize(); err != nil {
					ctx.Logger().Error(
						err,
						"failed to finalize diff",
						"commit", currentCommit.Hash,
						"diff", currentDiff.PathB,
						"size", currentDiff.Len(),
						"latest_state", latestState.String(),
					)
				}
				diffChan <- currentDiff
				currentCommit.Size += currentDiff.Len()
				currentCommit.hasDiffs = true
			}
			// If there is a currentCommit, send it to the channel.
			if currentCommit != nil {
				totalLogSize += currentCommit.Size
				if !currentCommit.hasDiffs {
					// Initialize an empty Diff instance associated with the given commit.
					// Since this diff represents "no changes", we only need to set the commit.
					// This is required to ensure commits that have no diffs are still processed.
					diffChan <- &Diff{Commit: currentCommit}
				}
			}

			// Create a new currentDiff and currentCommit
			currentCommit = &Commit{Message: strings.Builder{}}
			currentDiff = diff(currentCommit)
			// Check that the commit line contains a hash and set it.
			if len(line) >= 47 {
				currentCommit.Hash = string(line[7:47])
			}
		case isMergeLine(isStaged, latestState, line):
			latestState = MergeLine
		case isAuthorLine(isStaged, latestState, line):
			latestState = AuthorLine
			currentCommit.Author = strings.TrimSpace(string(line[8:]))
		case isAuthorDateLine(isStaged, latestState, line):
			latestState = AuthorDateLine

			date, err := time.Parse(c.dateFormat, strings.TrimSpace(string(line[12:])))
			if err != nil {
				ctx.Logger().Error(err, "failed to parse commit date", "commit", currentCommit.Hash, "latestState", latestState.String())
				latestState = ParseFailure
				continue
			}
			currentCommit.Date = date
		case isCommitterLine(isStaged, latestState, line):
			latestState = CommitterLine
			currentCommit.Committer = strings.TrimSpace(string(line[8:]))
		case isCommitterDateLine(isStaged, latestState, line):
			latestState = CommitterDateLine
			// NoOp
		case isMessageStartLine(isStaged, latestState, line):
			latestState = MessageStartLine
			// NoOp
		case isMessageLine(isStaged, latestState, line):
			latestState = MessageLine
			currentCommit.Message.Write(line[4:]) // Messages are indented by 4 spaces.

		case isMessageEndLine(isStaged, latestState, line):
			latestState = MessageEndLine
			// NoOp
		case isNotesStartLine(isStaged, latestState, line):
			latestState = NotesStartLine

			currentCommit.Message.WriteString("\n")
			currentCommit.Message.Write(line)
		case isNotesLine(isStaged, latestState, line):
			latestState = NotesLine
			currentCommit.Message.Write(line[4:]) // Notes are indented by 4 spaces.
		case isNotesEndLine(isStaged, latestState, line):
			latestState = NotesEndLine
			// NoOp
		case isDiffLine(isStaged, latestState, line):
			latestState = DiffLine

			if currentDiff.Len() > 0 || currentDiff.IsBinary {
				if err := currentDiff.finalize(); err != nil {
					ctx.Logger().Error(err,
						"failed to finalize diff",
						"commit", currentCommit.Hash,
						"diff", currentDiff.PathB,
						"size", currentDiff.Len(),
						"latest_state", latestState.String(),
					)
				}
				diffChan <- currentDiff
				currentCommit.hasDiffs = true
			}

			// This should never be nil, but check in case the stdin stream is messed up.
			if currentCommit == nil {
				currentCommit = &Commit{}
			}
			currentDiff = diff(currentCommit)
		case isModeLine(latestState, line):
			latestState = ModeLine
			// NoOp
		case isIndexLine(latestState, line):
			latestState = IndexLine
			// NoOp
		case isBinaryLine(latestState, line):
			latestState = BinaryFileLine

			path, ok := pathFromBinaryLine(line)
			if !ok {
				err = fmt.Errorf(`expected line to match 'Binary files a/fileA and b/fileB differ', got "%s"`, line)
				ctx.Logger().Error(err, "Failed to parse BinaryFileLine")
				latestState = ParseFailure
				continue
			}

			// Don't do anything if the file is deleted. (pathA has file path, pathB is /dev/null)
			if path != "" {
				currentDiff.PathB = path
				currentDiff.IsBinary = true
			}
		case isFromFileLine(latestState, line):
			latestState = FromFileLine
			// NoOp
		case isToFileLine(latestState, line):
			latestState = ToFileLine

			path, ok := pathFromToFileLine(line)
			if !ok {
				err = fmt.Errorf(`expected line to match format '+++ b/path/to/file.go', got '%s'`, line)
				ctx.Logger().Error(err, "Failed to parse ToFileLine")
				latestState = ParseFailure
				continue
			}

			currentDiff.PathB = path
		case isHunkLineNumberLine(latestState, line):
			latestState = HunkLineNumberLine

			if currentDiff.Len() > 0 || currentDiff.IsBinary {
				if err := currentDiff.finalize(); err != nil {
					ctx.Logger().Error(
						err,
						"failed to finalize diff",
						"commit", currentCommit.Hash,
						"diff", currentDiff.PathB,
						"size", currentDiff.Len(),
						"latest_state", latestState.String(),
					)
				}
				diffChan <- currentDiff
			}
			currentDiff = diff(currentCommit, withPathB(currentDiff.PathB))

			words := bytes.Split(line, []byte(" "))
			if len(words) >= 3 {
				startSlice := bytes.Split(words[2], []byte(","))
				lineStart, err := strconv.Atoi(string(startSlice[0]))
				if err == nil {
					currentDiff.LineStart = lineStart
				}
			}
		case isHunkContextLine(latestState, line):
			if latestState != HunkContentLine {
				latestState = HunkContentLine
			}
			// TODO: Why do we care about this? It creates empty lines in the diff. If there are no plusLines, it's just newlines.
			if err := currentDiff.write([]byte("\n")); err != nil {
				ctx.Logger().Error(err, "failed to write to diff")
			}
		case isHunkPlusLine(latestState, line):
			if latestState != HunkContentLine {
				latestState = HunkContentLine
			}

			if err := currentDiff.write(line[1:]); err != nil {
				ctx.Logger().Error(err, "failed to write to diff")
			}
			// NoOp. We only care about additions.
		case isHunkMinusLine(latestState, line),
			isHunkNewlineWarningLine(latestState, line),
			isHunkEmptyLine(latestState, line):
			if latestState != HunkContentLine {
				latestState = HunkContentLine
			}
			// NoOp
		case isCommitSeparatorLine(latestState, line):
			// NoOp
		default:
			// Skip ahead until we find the next diff or commit.
			if latestState == ParseFailure {
				continue
			}

			// Here be dragons...
			// Build an informative error message.
			err := fmt.Errorf(`invalid line "%s" after state "%s"`, line, latestState)
			var logger logr.Logger
			if currentCommit != nil && currentCommit.Hash != "" {
				logger = ctx.Logger().WithValues("commit", currentCommit.Hash)
			} else {
				logger = ctx.Logger()
			}
			logger.Error(err, "failed to parse Git input. Recovering at the latest commit or diff...")

			latestState = ParseFailure
		}

		if currentDiff.Len() > c.maxDiffSize {
			ctx.Logger().V(2).Info(fmt.Sprintf(
				"Diff for %s exceeded MaxDiffSize(%d)", currentDiff.PathB, c.maxDiffSize,
			))
			break
		}
	}
	cleanupParse(ctx, currentCommit, currentDiff, diffChan, &totalLogSize)

	ctx.Logger().V(2).Info("finished parsing git log.", "total_log_size", totalLogSize)
}

func isMergeLine(isStaged bool, latestState ParseState, line []byte) bool {
	if isStaged || latestState != CommitLine {
		return false
	}
	if len(line) > 6 && bytes.Equal(line[:6], []byte("Merge:")) {
		return true
	}
	return false
}

// commit 7a95bbf0199e280a0e42dbb1d1a3f56cdd0f6e05
func isCommitLine(isStaged bool, latestState ParseState, line []byte) bool {
	if isStaged || !(latestState == Initial ||
		latestState == MessageStartLine ||
		latestState == MessageEndLine ||
		latestState == ModeLine ||
		latestState == IndexLine ||
		latestState == BinaryFileLine ||
		latestState == ToFileLine ||
		latestState == HunkContentLine ||
		latestState == ParseFailure) {
		return false
	}

	if len(line) > 7 && bytes.Equal(line[:7], []byte("commit ")) {
		return true
	}
	return false
}

// Author: Bill Rich <bill.rich@trufflesec.com>
func isAuthorLine(isStaged bool, latestState ParseState, line []byte) bool {
	if isStaged || !(latestState == CommitLine || latestState == MergeLine) {
		return false
	}
	if len(line) > 8 && bytes.Equal(line[:7], []byte("Author:")) {
		return true
	}
	return false
}

// AuthorDate:   Tue Aug 10 15:20:40 2021 +0100
func isAuthorDateLine(isStaged bool, latestState ParseState, line []byte) bool {
	if isStaged || latestState != AuthorLine {
		return false
	}
	if len(line) > 10 && bytes.Equal(line[:11], []byte("AuthorDate:")) {
		return true
	}
	return false
}

// Commit: Bill Rich <bill.rich@trufflesec.com>
func isCommitterLine(isStaged bool, latestState ParseState, line []byte) bool {
	if isStaged || latestState != AuthorDateLine {
		return false
	}
	if len(line) > 8 && bytes.Equal(line[:7], []byte("Commit:")) {
		return true
	}
	return false
}

// CommitDate: Wed Apr 17 19:59:28 2024 -0400
func isCommitterDateLine(isStaged bool, latestState ParseState, line []byte) bool {
	if isStaged || latestState != CommitterLine {
		return false
	}
	if len(line) > 10 && bytes.Equal(line[:11], []byte("CommitDate:")) {
		return true
	}
	return false
}

// Line directly after CommitterDate with only a newline.
func isMessageStartLine(isStaged bool, latestState ParseState, line []byte) bool {
	if isStaged || latestState != CommitterDateLine {
		return false
	}
	// TODO: Improve the implementation of this and isMessageEndLine
	if len(strings.TrimRight(string(line[:]), "\r\n")) == 0 {
		return true
	}
	return false
}

// Line that starts with 4 spaces
func isMessageLine(isStaged bool, latestState ParseState, line []byte) bool {
	if isStaged || !(latestState == MessageStartLine || latestState == MessageLine) {
		return false
	}
	if len(line) > 4 && bytes.Equal(line[:4], []byte("    ")) {
		return true
	}
	return false
}

// Line directly after MessageLine with only a newline.
func isMessageEndLine(isStaged bool, latestState ParseState, line []byte) bool {
	if isStaged || latestState != MessageLine {
		return false
	}
	if len(strings.TrimRight(string(line[:]), "\r\n")) == 0 {
		return true
	}
	return false
}

// `Notes:` or `Notes (context):`
// See https://tylercipriani.com/blog/2022/11/19/git-notes-gits-coolest-most-unloved-feature/
func isNotesStartLine(isStaged bool, latestState ParseState, line []byte) bool {
	if isStaged || latestState != MessageEndLine {
		return false
	}
	if len(line) > 5 && bytes.Equal(line[:5], []byte("Notes")) {
		return true
	}
	return false
}

// Line after NotesStartLine that starts with 4 spaces
func isNotesLine(isStaged bool, latestState ParseState, line []byte) bool {
	if isStaged || !(latestState == NotesStartLine || latestState == NotesLine) {
		return false
	}
	if len(line) > 4 && bytes.Equal(line[:4], []byte("    ")) {
		return true
	}
	return false
}

// Line directly after NotesLine with only a newline.
func isNotesEndLine(isStaged bool, latestState ParseState, line []byte) bool {
	if isStaged || latestState != NotesLine {
		return false
	}
	if len(strings.TrimRight(string(line[:]), "\r\n")) == 0 {
		return true
	}
	return false
}

// diff --git a/internal/addrs/move_endpoint_module.go b/internal/addrs/move_endpoint_module.go
func isDiffLine(isStaged bool, latestState ParseState, line []byte) bool {
	if !(latestState == MessageStartLine || // Empty commit messages can go from MessageStart->Diff
		latestState == MessageEndLine ||
		latestState == NotesEndLine ||
		latestState == BinaryFileLine ||
		latestState == ModeLine ||
		latestState == IndexLine ||
		latestState == HunkContentLine ||
		latestState == ParseFailure) {
		if !(isStaged && latestState == Initial) {
			return false
		}
	}
	if len(line) > 11 && bytes.Equal(line[:11], []byte("diff --git ")) {
		return true
	}
	return false
}

// old mode 100644
// new mode 100755
// new file mode 100644
// similarity index 100%
// rename from old.txt
// rename to new.txt
// deleted file mode 100644
func isModeLine(latestState ParseState, line []byte) bool {
	if !(latestState == DiffLine || latestState == ModeLine) {
		return false
	}
	// This could probably be better written.
	if (len(line) > 17 && bytes.Equal(line[:17], []byte("deleted file mode"))) ||
		(len(line) > 16 && bytes.Equal(line[:16], []byte("similarity index"))) ||
		(len(line) > 13 && bytes.Equal(line[:13], []byte("new file mode"))) ||
		(len(line) > 11 && bytes.Equal(line[:11], []byte("rename from"))) ||
		(len(line) > 9 && bytes.Equal(line[:9], []byte("rename to"))) ||
		(len(line) > 8 && bytes.Equal(line[:8], []byte("old mode"))) ||
		(len(line) > 8 && bytes.Equal(line[:8], []byte("new mode"))) {
		return true
	}
	return false
}

// index 1ed6fbee1..aea1e643a 100644
// index 00000000..e69de29b
func isIndexLine(latestState ParseState, line []byte) bool {
	if !(latestState == DiffLine || latestState == ModeLine) {
		return false
	}
	if len(line) > 6 && bytes.Equal(line[:6], []byte("index ")) {
		return true
	}
	return false
}

// Binary files /dev/null and b/plugin.sig differ
func isBinaryLine(latestState ParseState, line []byte) bool {
	if latestState != IndexLine {
		return false
	}
	if len(line) > 7 && bytes.Equal(line[:6], []byte("Binary")) {
		return true
	}
	return false
}

// Get the b/ file path. Ignoring the edge case of files having `and /b` in the name for simplicity.
func pathFromBinaryLine(line []byte) (string, bool) {
	if bytes.Contains(line, []byte("and /dev/null")) {
		return "", true
	}

	var (
		path string
		err  error
	)
	if _, after, ok := bytes.Cut(line, []byte(" and b/")); ok {
		// drop the " differ\n"
		path = string(after[:len(after)-8])
	} else if _, after, ok = bytes.Cut(line, []byte(` and "b/`)); ok {
		// Edge case where the path is quoted.
		// https://github.com/trufflesecurity/trufflehog/issues/2384

		// Drop the `" differ\n` and handle escaped characters in the path.
		// e.g., "\342\200\224" instead of "—".
		// See https://github.com/trufflesecurity/trufflehog/issues/2418
		path, err = strconv.Unquote(`"` + string(after[:len(after)-9]) + `"`)
		if err != nil {
			return "", false
		}
	} else {
		// Unknown format.
		return "", false
	}

	return path, true
}

// --- a/internal/addrs/move_endpoint_module.go
// --- /dev/null
func isFromFileLine(latestState ParseState, line []byte) bool {
	if !(latestState == IndexLine || latestState == ModeLine) {
		return false
	}
	if len(line) >= 6 && bytes.Equal(line[:4], []byte("--- ")) {
		return true
	}
	return false
}

// +++ b/internal/addrs/move_endpoint_module.go
func isToFileLine(latestState ParseState, line []byte) bool {
	if latestState != FromFileLine {
		return false
	}
	if len(line) >= 6 && bytes.Equal(line[:4], []byte("+++ ")) {
		return true
	}
	return false
}

// Get the b/ file path.
func pathFromToFileLine(line []byte) (string, bool) {
	// Normalize paths, as they can end in `\n`, `\t\n`, etc.
	// See https://github.com/trufflesecurity/trufflehog/issues/1060
	line = bytes.TrimSpace(line)

	// File was deleted.
	if bytes.Equal(line, []byte("+++ /dev/null")) {
		return "", true
	}

	var (
		path string
		err  error
	)
	if _, after, ok := bytes.Cut(line, []byte("+++ b/")); ok {
		path = string(after)
	} else if _, after, ok = bytes.Cut(line, []byte(`+++ "b/`)); ok {
		// Edge case where the path is quoted.
		// e.g., `+++ "b/C++/1 \320\243\321\200\320\276\320\272/B.c"`

		// Drop the trailing `"` and handle escaped characters in the path
		// e.g., "\342\200\224" instead of "—".
		// See https://github.com/trufflesecurity/trufflehog/issues/2418
		path, err = strconv.Unquote(`"` + string(after[:len(after)-1]) + `"`)
		if err != nil {
			return "", false
		}
	} else {
		// Unknown format.
		return "", false
	}

	return path, true
}

// @@ -298 +298 @@ func maxRetryErrorHandler(resp *http.Response, err error, numTries int)
func isHunkLineNumberLine(latestState ParseState, line []byte) bool {
	if !(latestState == ToFileLine || latestState == HunkContentLine) {
		return false
	}
	if len(line) >= 8 && bytes.Equal(line[:2], []byte("@@")) {
		return true
	}
	return false
}

// fmt.Println("ok")
// (There's a space before `fmt` that gets removed by the formatter.)
func isHunkContextLine(latestState ParseState, line []byte) bool {
	if !(latestState == HunkLineNumberLine || latestState == HunkContentLine) {
		return false
	}
	if len(line) >= 1 && bytes.Equal(line[:1], []byte(" ")) {
		return true
	}
	return false
}

// +fmt.Println("ok")
func isHunkPlusLine(latestState ParseState, line []byte) bool {
	if !(latestState == HunkLineNumberLine || latestState == HunkContentLine) {
		return false
	}
	if len(line) >= 1 && bytes.Equal(line[:1], []byte("+")) {
		return true
	}
	return false
}

// -fmt.Println("ok")
func isHunkMinusLine(latestState ParseState, line []byte) bool {
	if !(latestState == HunkLineNumberLine || latestState == HunkContentLine) {
		return false
	}
	if len(line) >= 1 && bytes.Equal(line[:1], []byte("-")) {
		return true
	}
	return false
}

// \ No newline at end of file
func isHunkNewlineWarningLine(latestState ParseState, line []byte) bool {
	if latestState != HunkContentLine {
		return false
	}
	if len(line) >= 27 && bytes.Equal(line[:27], []byte("\\ No newline at end of file")) {
		return true
	}
	return false
}

// Newline after hunk, or an empty line, e.g.
// +}
//
// commit 00920984e3435057f09cee5468850f7546dfa637 (tag: v3.42.0)
func isHunkEmptyLine(latestState ParseState, line []byte) bool {
	if !(latestState == HunkLineNumberLine || latestState == HunkContentLine) {
		return false
	}
	// TODO: Can this also be `\n\r`?
	if len(line) == 1 && bytes.Equal(line[:1], []byte("\n")) {
		return true
	}
	return false
}

func isCommitSeparatorLine(latestState ParseState, line []byte) bool {
	if (latestState == ModeLine || latestState == IndexLine || latestState == BinaryFileLine || latestState == ToFileLine) &&
		len(line) == 1 && bytes.Equal(line[:1], []byte("\n")) {
		return true
	}
	return false
}

func cleanupParse(ctx context.Context, currentCommit *Commit, currentDiff *Diff, diffChan chan *Diff, totalLogSize *int) {
	if err := currentDiff.finalize(); err != nil {
		ctx.Logger().Error(err, "failed to finalize diff")
		return
	}

	// Ignore empty or binary diffs (this condition may be redundant).
	if currentDiff != nil && (currentDiff.Len() > 0 || currentDiff.IsBinary) {
		currentDiff.Commit = currentCommit
		diffChan <- currentDiff
	}
	if currentCommit != nil {
		if totalLogSize != nil {
			*totalLogSize += currentCommit.Size
		}
	}
}<|MERGE_RESOLUTION|>--- conflicted
+++ resolved
@@ -221,9 +221,6 @@
 
 // RepoPath parses the output of the `git log` command for the `source` path.
 // The Diff chan will return diffs in the order they are parsed from the log.
-<<<<<<< HEAD
-func (c *Parser) RepoPath(ctx context.Context, source string, head string, abbreviatedLog bool, excludedGlobs []string, isBare bool, sinceDate string) (chan *Diff, error) {
-=======
 func (c *Parser) RepoPath(
 	ctx context.Context,
 	source string,
@@ -231,8 +228,8 @@
 	abbreviatedLog bool,
 	excludedGlobs []string,
 	isBare bool,
+	sinceDate string,
 ) (chan *Diff, error) {
->>>>>>> b2da2a6a
 	args := []string{
 		"-C", source,
 		"log",
