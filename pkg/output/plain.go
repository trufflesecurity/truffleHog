package output

import (
	"encoding/json"
	"fmt"
	"sort"
	"strings"

	"github.com/fatih/color"
	"golang.org/x/text/cases"
	"golang.org/x/text/language"

	"github.com/trufflesecurity/trufflehog/v3/pkg/detectors"
	"github.com/trufflesecurity/trufflehog/v3/pkg/pb/source_metadatapb"
)

var (
	yellowPrinter = color.New(color.FgYellow)
	greenPrinter  = color.New(color.FgHiGreen)
	whitePrinter  = color.New(color.FgWhite)
)

func PrintPlainOutput(r *detectors.ResultWithMetadata) error {
	out := outputFormat{
		DetectorType: r.Result.DetectorType.String(),
		DecoderType:  r.Result.DecoderType.String(),
		Verified:     r.Result.Verified,
		MetaData:     r.SourceMetadata,
		Raw:          strings.TrimSpace(string(r.Result.Raw)),
	}

	meta, err := structToMap(out.MetaData.Data)
	if err != nil {
		return fmt.Errorf("could not marshal result: %w", err)
	}

	printer := greenPrinter

	if out.Verified {
		yellowPrinter.Print("Found verified result 🐷🔑\n")
	} else {
		printer = whitePrinter
		whitePrinter.Print("Found unverified result 🐷🔑❓\n")
	}
	printer.Printf("Detector Type: %s\n", out.DetectorType)
	printer.Printf("Decoder Type: %s\n", out.DecoderType)
	printer.Printf("Raw result: %s\n", whitePrinter.Sprint(out.Raw))

	for k, v := range r.Result.ExtraData {
		printer.Printf(
			"%s: %v\n",
			cases.Title(language.AmericanEnglish).String(k),
			v)
	}

<<<<<<< HEAD
	fmt.Println("INSIDE PLAIN: ", r.Result)
	for idx, v := range r.Result.StructuredData.GithubSshKey {
		printer.Printf("GithubSshKey %d User: %s\n", idx, v.User)
=======
	if r.Result.StructuredData != nil {
		for idx, v := range r.Result.StructuredData.GithubSshKey {
			printer.Printf("GithubSshKey %d User: %s\n", idx, v.User)
>>>>>>> 32a351fa

			if v.PublicKeyFingerprint != "" {
				printer.Printf("GithubSshKey %d Fingerprint: %s\n", idx, v.PublicKeyFingerprint)
			}
		}

		for idx, v := range r.Result.StructuredData.TlsPrivateKey {
			printer.Printf("TlsPrivateKey %d Fingerprint: %s\n", idx, v.CertificateFingerprint)
			printer.Printf("TlsPrivateKey %d Verification URL: %s\n", idx, v.VerificationUrl)
			printer.Printf("TlsPrivateKey %d Expiration: %d\n", idx, v.ExpirationTimestamp)
		}
	}

	aggregateData := make(map[string]interface{})
	var aggregateDataKeys []string

	for _, data := range meta {
		for k, v := range data {
			aggregateDataKeys = append(aggregateDataKeys, k)
			aggregateData[k] = v
		}
	}
	sort.Strings(aggregateDataKeys)
	for _, k := range aggregateDataKeys {
		printer.Printf("%s: %v\n", cases.Title(language.AmericanEnglish).String(k), aggregateData[k])
	}
	fmt.Println("")
	return nil
}

func structToMap(obj interface{}) (m map[string]map[string]interface{}, err error) {
	data, err := json.Marshal(obj)
	if err != nil {
		return
	}
	err = json.Unmarshal(data, &m)
	return
}

type outputFormat struct {
	DetectorType,
	DecoderType string
	Verified bool
	Raw      string
	*source_metadatapb.MetaData
}<|MERGE_RESOLUTION|>--- conflicted
+++ resolved
@@ -53,15 +53,9 @@
 			v)
 	}
 
-<<<<<<< HEAD
-	fmt.Println("INSIDE PLAIN: ", r.Result)
-	for idx, v := range r.Result.StructuredData.GithubSshKey {
-		printer.Printf("GithubSshKey %d User: %s\n", idx, v.User)
-=======
 	if r.Result.StructuredData != nil {
 		for idx, v := range r.Result.StructuredData.GithubSshKey {
 			printer.Printf("GithubSshKey %d User: %s\n", idx, v.User)
->>>>>>> 32a351fa
 
 			if v.PublicKeyFingerprint != "" {
 				printer.Printf("GithubSshKey %d Fingerprint: %s\n", idx, v.PublicKeyFingerprint)
