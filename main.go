package main

import (
	"encoding/json"
	"fmt"
	"io"
	"net/http"
	_ "net/http/pprof"
	"os"
	"os/signal"
	"runtime"
	"strconv"
	"strings"
	"sync"
	"syscall"
	"time"

	"github.com/alecthomas/kingpin/v2"
	"github.com/felixge/fgprof"
	"github.com/go-logr/logr"
	"github.com/jpillora/overseer"
	"github.com/mattn/go-isatty"

	"github.com/trufflesecurity/trufflehog/v3/pkg/cleantemp"
	"github.com/trufflesecurity/trufflehog/v3/pkg/common"
	"github.com/trufflesecurity/trufflehog/v3/pkg/config"
	"github.com/trufflesecurity/trufflehog/v3/pkg/context"
	"github.com/trufflesecurity/trufflehog/v3/pkg/engine"
	"github.com/trufflesecurity/trufflehog/v3/pkg/handlers"
	"github.com/trufflesecurity/trufflehog/v3/pkg/log"
	"github.com/trufflesecurity/trufflehog/v3/pkg/output"
	"github.com/trufflesecurity/trufflehog/v3/pkg/sources"
	"github.com/trufflesecurity/trufflehog/v3/pkg/tui"
	"github.com/trufflesecurity/trufflehog/v3/pkg/updater"
	"github.com/trufflesecurity/trufflehog/v3/pkg/version"
)

var (
	cli                 = kingpin.New("TruffleHog", "TruffleHog is a tool for finding credentials.")
	cmd                 string
	debug               = cli.Flag("debug", "Run in debug mode.").Bool()
	trace               = cli.Flag("trace", "Run in trace mode.").Bool()
	profile             = cli.Flag("profile", "Enables profiling and sets a pprof and fgprof server on :18066.").Bool()
	localDev            = cli.Flag("local-dev", "Hidden feature to disable overseer for local dev.").Hidden().Bool()
	jsonOut             = cli.Flag("json", "Output in JSON format.").Short('j').Bool()
	jsonLegacy          = cli.Flag("json-legacy", "Use the pre-v3.0 JSON format. Only works with git, gitlab, and github sources.").Bool()
	gitHubActionsFormat = cli.Flag("github-actions", "Output in GitHub Actions format.").Bool()
	concurrency         = cli.Flag("concurrency", "Number of concurrent workers.").Default(strconv.Itoa(runtime.NumCPU())).Int()
	noVerification      = cli.Flag("no-verification", "Don't verify the results.").Bool()
	onlyVerified        = cli.Flag("only-verified", "Only output verified results.").Bool()
	results             = cli.Flag("results", "Specifies which type(s) of results to output: verified, unknown, unverified. Defaults to all types.").Hidden().String()

	allowVerificationOverlap   = cli.Flag("allow-verification-overlap", "Allow verification of similar credentials across detectors").Bool()
	filterUnverified           = cli.Flag("filter-unverified", "Only output first unverified result per chunk per detector if there are more than one results.").Bool()
	filterEntropy              = cli.Flag("filter-entropy", "Filter unverified results with Shannon entropy. Start with 3.0.").Float64()
	scanEntireChunk            = cli.Flag("scan-entire-chunk", "Scan the entire chunk for secrets.").Hidden().Default("false").Bool()
	compareDetectionStrategies = cli.Flag("compare-detection-strategies", "Compare different detection strategies for matching spans").Hidden().Default("false").Bool()
	configFilename             = cli.Flag("config", "Path to configuration file.").ExistingFile()
	// rules = cli.Flag("rules", "Path to file with custom rules.").String()
	printAvgDetectorTime = cli.Flag("print-avg-detector-time", "Print the average time spent on each detector.").Bool()
	noUpdate             = cli.Flag("no-update", "Don't check for updates.").Bool()
	fail                 = cli.Flag("fail", "Exit with code 183 if results are found.").Bool()
	verifiers            = cli.Flag("verifier", "Set custom verification endpoints.").StringMap()
	customVerifiersOnly  = cli.Flag("custom-verifiers-only", "Only use custom verification endpoints.").Bool()
	archiveMaxSize       = cli.Flag("archive-max-size", "Maximum size of archive to scan. (Byte units eg. 512B, 2KB, 4MB)").Bytes()
	archiveMaxDepth      = cli.Flag("archive-max-depth", "Maximum depth of archive to scan.").Int()
	archiveTimeout       = cli.Flag("archive-timeout", "Maximum time to spend extracting an archive.").Duration()
	includeDetectors     = cli.Flag("include-detectors", "Comma separated list of detector types to include. Protobuf name or IDs may be used, as well as ranges.").Default("all").String()
	excludeDetectors     = cli.Flag("exclude-detectors", "Comma separated list of detector types to exclude. Protobuf name or IDs may be used, as well as ranges. IDs defined here take precedence over the include list.").String()
	jobReportFile        = cli.Flag("output-report", "Write a scan report to the provided path.").Hidden().OpenFile(os.O_WRONLY|os.O_CREATE|os.O_TRUNC, 0666)

	gitScan             = cli.Command("git", "Find credentials in git repositories.")
	gitScanURI          = gitScan.Arg("uri", "Git repository URL. https://, file://, or ssh:// schema expected.").Required().String()
	gitScanIncludePaths = gitScan.Flag("include-paths", "Path to file with newline separated regexes for files to include in scan.").Short('i').String()
	gitScanExcludePaths = gitScan.Flag("exclude-paths", "Path to file with newline separated regexes for files to exclude in scan.").Short('x').String()
	gitScanExcludeGlobs = gitScan.Flag("exclude-globs", "Comma separated list of globs to exclude in scan. This option filters at the `git log` level, resulting in faster scans.").String()
	gitScanSinceCommit  = gitScan.Flag("since-commit", "Commit to start scan from.").String()
	gitScanBranch       = gitScan.Flag("branch", "Branch to scan.").String()
	gitScanMaxDepth     = gitScan.Flag("max-depth", "Maximum depth of commits to scan.").Int()
	gitScanBare         = gitScan.Flag("bare", "Scan bare repository (e.g. useful while using in pre-receive hooks)").Bool()
	_                   = gitScan.Flag("allow", "No-op flag for backwards compat.").Bool()
	_                   = gitScan.Flag("entropy", "No-op flag for backwards compat.").Bool()
	_                   = gitScan.Flag("regex", "No-op flag for backwards compat.").Bool()

	githubScan           = cli.Command("github", "Find credentials in GitHub repositories.")
	githubScanEndpoint   = githubScan.Flag("endpoint", "GitHub endpoint.").Default("https://api.github.com").String()
	githubScanRepos      = githubScan.Flag("repo", `GitHub repository to scan. You can repeat this flag. Example: "https://github.com/dustin-decker/secretsandstuff"`).Strings()
	githubScanOrgs       = githubScan.Flag("org", `GitHub organization to scan. You can repeat this flag. Example: "trufflesecurity"`).Strings()
	githubScanToken      = githubScan.Flag("token", "GitHub token. Can be provided with environment variable GITHUB_TOKEN.").Envar("GITHUB_TOKEN").String()
	githubIncludeForks   = githubScan.Flag("include-forks", "Include forks in scan.").Bool()
	githubIncludeMembers = githubScan.Flag("include-members", "Include organization member repositories in scan.").Bool()
	githubIncludeRepos   = githubScan.Flag("include-repos", `Repositories to include in an org scan. This can also be a glob pattern. You can repeat this flag. Must use Github repo full name. Example: "trufflesecurity/trufflehog", "trufflesecurity/t*"`).Strings()
	githubIncludeWikis   = githubScan.Flag("include-wikis", "Include repository wikisin scan.").Bool()

	githubExcludeRepos      = githubScan.Flag("exclude-repos", `Repositories to exclude in an org scan. This can also be a glob pattern. You can repeat this flag. Must use Github repo full name. Example: "trufflesecurity/driftwood", "trufflesecurity/d*"`).Strings()
	githubScanIncludePaths  = githubScan.Flag("include-paths", "Path to file with newline separated regexes for files to include in scan.").Short('i').String()
	githubScanExcludePaths  = githubScan.Flag("exclude-paths", "Path to file with newline separated regexes for files to exclude in scan.").Short('x').String()
	githubScanIssueComments = githubScan.Flag("issue-comments", "Include issue descriptions and comments in scan.").Bool()
	githubScanPRComments    = githubScan.Flag("pr-comments", "Include pull request descriptions and comments in scan.").Bool()
	githubScanGistComments  = githubScan.Flag("gist-comments", "Include gist comments in scan.").Bool()

	gitlabScan = cli.Command("gitlab", "Find credentials in GitLab repositories.")
	// TODO: Add more GitLab options
	gitlabScanEndpoint     = gitlabScan.Flag("endpoint", "GitLab endpoint.").Default("https://gitlab.com").String()
	gitlabScanRepos        = gitlabScan.Flag("repo", "GitLab repo url. You can repeat this flag. Leave empty to scan all repos accessible with provided credential. Example: https://gitlab.com/org/repo.git").Strings()
	gitlabScanToken        = gitlabScan.Flag("token", "GitLab token. Can be provided with environment variable GITLAB_TOKEN.").Envar("GITLAB_TOKEN").Required().String()
	gitlabScanIncludePaths = gitlabScan.Flag("include-paths", "Path to file with newline separated regexes for files to include in scan.").Short('i').String()
	gitlabScanExcludePaths = gitlabScan.Flag("exclude-paths", "Path to file with newline separated regexes for files to exclude in scan.").Short('x').String()

	filesystemScan  = cli.Command("filesystem", "Find credentials in a filesystem.")
	filesystemPaths = filesystemScan.Arg("path", "Path to file or directory to scan.").Strings()
	// DEPRECATED: --directory is deprecated in favor of arguments.
	filesystemDirectories = filesystemScan.Flag("directory", "Path to directory to scan. You can repeat this flag.").Strings()
	// TODO: Add more filesystem scan options. Currently only supports scanning a list of directories.
	// filesystemScanRecursive = filesystemScan.Flag("recursive", "Scan recursively.").Short('r').Bool()
	filesystemScanIncludePaths = filesystemScan.Flag("include-paths", "Path to file with newline separated regexes for files to include in scan.").Short('i').String()
	filesystemScanExcludePaths = filesystemScan.Flag("exclude-paths", "Path to file with newline separated regexes for files to exclude in scan.").Short('x').String()

	s3Scan              = cli.Command("s3", "Find credentials in S3 buckets.")
	s3ScanKey           = s3Scan.Flag("key", "S3 key used to authenticate. Can be provided with environment variable AWS_ACCESS_KEY_ID.").Envar("AWS_ACCESS_KEY_ID").String()
	s3ScanRoleArns      = s3Scan.Flag("role-arn", "Specify the ARN of an IAM role to assume for scanning. You can repeat this flag.").Strings()
	s3ScanSecret        = s3Scan.Flag("secret", "S3 secret used to authenticate. Can be provided with environment variable AWS_SECRET_ACCESS_KEY.").Envar("AWS_SECRET_ACCESS_KEY").String()
	s3ScanSessionToken  = s3Scan.Flag("session-token", "S3 session token used to authenticate temporary credentials. Can be provided with environment variable AWS_SESSION_TOKEN.").Envar("AWS_SESSION_TOKEN").String()
	s3ScanCloudEnv      = s3Scan.Flag("cloud-environment", "Use IAM credentials in cloud environment.").Bool()
	s3ScanBuckets       = s3Scan.Flag("bucket", "Name of S3 bucket to scan. You can repeat this flag. Incompatible with --ignore-bucket.").Strings()
	s3ScanIgnoreBuckets = s3Scan.Flag("ignore-bucket", "Name of S3 bucket to ignore. You can repeat this flag. Incompatible with --bucket.").Strings()
	s3ScanMaxObjectSize = s3Scan.Flag("max-object-size", "Maximum size of objects to scan. Objects larger than this will be skipped. (Byte units eg. 512B, 2KB, 4MB)").Default("250MB").Bytes()

	gcsScan           = cli.Command("gcs", "Find credentials in GCS buckets.")
	gcsProjectID      = gcsScan.Flag("project-id", "GCS project ID used to authenticate. Can NOT be used with unauth scan. Can be provided with environment variable GOOGLE_CLOUD_PROJECT.").Envar("GOOGLE_CLOUD_PROJECT").String()
	gcsCloudEnv       = gcsScan.Flag("cloud-environment", "Use Application Default Credentials, IAM credentials to authenticate.").Bool()
	gcsServiceAccount = gcsScan.Flag("service-account", "Path to GCS service account JSON file.").ExistingFile()
	gcsWithoutAuth    = gcsScan.Flag("without-auth", "Scan GCS buckets without authentication. This will only work for public buckets").Bool()
	gcsAPIKey         = gcsScan.Flag("api-key", "GCS API key used to authenticate. Can be provided with environment variable GOOGLE_API_KEY.").Envar("GOOGLE_API_KEY").String()
	gcsIncludeBuckets = gcsScan.Flag("include-buckets", "Buckets to scan. Comma separated list of buckets. You can repeat this flag. Globs are supported").Short('I').Strings()
	gcsExcludeBuckets = gcsScan.Flag("exclude-buckets", "Buckets to exclude from scan. Comma separated list of buckets. Globs are supported").Short('X').Strings()
	gcsIncludeObjects = gcsScan.Flag("include-objects", "Objects to scan. Comma separated list of objects. you can repeat this flag. Globs are supported").Short('i').Strings()
	gcsExcludeObjects = gcsScan.Flag("exclude-objects", "Objects to exclude from scan. Comma separated list of objects. You can repeat this flag. Globs are supported").Short('x').Strings()
	gcsMaxObjectSize  = gcsScan.Flag("max-object-size", "Maximum size of objects to scan. Objects larger than this will be skipped. (Byte units eg. 512B, 2KB, 4MB)").Default("10MB").Bytes()

	syslogScan     = cli.Command("syslog", "Scan syslog")
	syslogAddress  = syslogScan.Flag("address", "Address and port to listen on for syslog. Example: 127.0.0.1:514").String()
	syslogProtocol = syslogScan.Flag("protocol", "Protocol to listen on. udp or tcp").String()
	syslogTLSCert  = syslogScan.Flag("cert", "Path to TLS cert.").String()
	syslogTLSKey   = syslogScan.Flag("key", "Path to TLS key.").String()
	syslogFormat   = syslogScan.Flag("format", "Log format. Can be rfc3164 or rfc5424").String()

	circleCiScan      = cli.Command("circleci", "Scan CircleCI")
	circleCiScanToken = circleCiScan.Flag("token", "CircleCI token. Can also be provided with environment variable").Envar("CIRCLECI_TOKEN").Required().String()

	dockerScan       = cli.Command("docker", "Scan Docker Image")
	dockerScanImages = dockerScan.Flag("image", "Docker image to scan. Use the file:// prefix to point to a local tarball, otherwise a image registry is assumed.").Required().Strings()
	dockerScanToken  = dockerScan.Flag("token", "Docker bearer token. Can also be provided with environment variable").Envar("DOCKER_TOKEN").String()

	travisCiScan      = cli.Command("travisci", "Scan TravisCI")
	travisCiScanToken = travisCiScan.Flag("token", "TravisCI token. Can also be provided with environment variable").Envar("TRAVISCI_TOKEN").Required().String()

	// Postman is hidden for now until we get more feedback from the community.
	postmanScan  = cli.Command("postman", "Scan Postman")
	postmanToken = postmanScan.Flag("token", "Postman token. Can also be provided with environment variable").Envar("POSTMAN_TOKEN").String()

	postmanWorkspaces   = postmanScan.Flag("workspace", "Postman workspace to scan. You can repeat this flag. Deprecated flag.").Hidden().Strings()
	postmanWorkspaceIDs = postmanScan.Flag("workspace-id", "Postman workspace ID to scan. You can repeat this flag.").Strings()

	postmanCollections   = postmanScan.Flag("collection", "Postman collection to scan. You can repeat this flag. Deprecated flag.").Hidden().Strings()
	postmanCollectionIDs = postmanScan.Flag("collection-id", "Postman collection ID to scan. You can repeat this flag.").Strings()

	postmanEnvironments = postmanScan.Flag("environment", "Postman environment to scan. You can repeat this flag.").Strings()

	postmanIncludeCollections   = postmanScan.Flag("include-collections", "Collections to include in scan. You can repeat this flag. Deprecated flag.").Hidden().Strings()
	postmanIncludeCollectionIDs = postmanScan.Flag("include-collection-id", "Collection ID to include in scan. You can repeat this flag.").Strings()

	postmanIncludeEnvironments = postmanScan.Flag("include-environments", "Environments to include in scan. You can repeat this flag.").Strings()

	postmanExcludeCollections   = postmanScan.Flag("exclude-collections", "Collections to exclude from scan. You can repeat this flag. Deprecated flag.").Hidden().Strings()
	postmanExcludeCollectionIDs = postmanScan.Flag("exclude-collection-id", "Collection ID to exclude from scan. You can repeat this flag.").Strings()

	postmanExcludeEnvironments = postmanScan.Flag("exclude-environments", "Environments to exclude from scan. You can repeat this flag.").Strings()
	postmanWorkspacePaths      = postmanScan.Flag("workspace-paths", "Path to Postman workspaces.").Strings()
	postmanCollectionPaths     = postmanScan.Flag("collection-paths", "Path to Postman collections.").Strings()
	postmanEnvironmentPaths    = postmanScan.Flag("environment-paths", "Path to Postman environments.").Strings()

	elasticsearchScan           = cli.Command("elasticsearch", "Scan Elasticsearch")
	elasticsearchNodes          = elasticsearchScan.Flag("nodes", "Elasticsearch nodes").Envar("ELASTICSEARCH_NODES").Strings()
	elasticsearchUsername       = elasticsearchScan.Flag("username", "Elasticsearch username").Envar("ELASTICSEARCH_USERNAME").String()
	elasticsearchPassword       = elasticsearchScan.Flag("password", "Elasticsearch password").Envar("ELASTICSEARCH_PASSWORD").String()
	elasticsearchServiceToken   = elasticsearchScan.Flag("service-token", "Elasticsearch service token").Envar("ELASTICSEARCH_SERVICE_TOKEN").String()
	elasticsearchCloudId        = elasticsearchScan.Flag("cloud-id", "Elasticsearch cloud ID. Can also be provided with environment variable").Envar("ELASTICSEARCH_CLOUD_ID").String()
	elasticsearchAPIKey         = elasticsearchScan.Flag("api-key", "Elasticsearch API key. Can also be provided with environment variable").Envar("ELASTICSEARCH_API_KEY").String()
	elasticsearchIndexPattern   = elasticsearchScan.Flag("index-pattern", "Filters the indices to search").Default("*").Envar("ELASTICSEARCH_INDEX_PATTERN").String()
	elasticsearchQueryJSON      = elasticsearchScan.Flag("query-json", "Filters the documents to search").Envar("ELASTICSEARCH_QUERY_JSON").String()
	elasticsearchSinceTimestamp = elasticsearchScan.Flag("since-timestamp", "Filters the documents to search to those created since this timestamp; overrides any timestamp from --query-json").Envar("ELASTICSEARCH_SINCE_TIMESTAMP").String()
	elasticsearchBestEffortScan = elasticsearchScan.Flag("best-effort-scan", "Attempts to continuously scan a cluster").Envar("ELASTICSEARCH_BEST_EFFORT_SCAN").Bool()

	jenkinsScan                  = cli.Command("jenkins", "Scan Jenkins")
	jenkinsURL                   = jenkinsScan.Flag("url", "Jenkins URL").Envar("JENKINS_URL").Required().String()
	jenkinsUsername              = jenkinsScan.Flag("username", "Jenkins username").Envar("JENKINS_USERNAME").String()
	jenkinsPassword              = jenkinsScan.Flag("password", "Jenkins password").Envar("JENKINS_PASSWORD").String()
	jenkinsInsecureSkipVerifyTLS = jenkinsScan.Flag("insecure-skip-verify-tls", "Skip TLS verification").Envar("JENKINS_INSECURE_SKIP_VERIFY_TLS").Bool()

	usingTUI = false
)

func init() {
	for i, arg := range os.Args {
		if strings.HasPrefix(arg, "--") {
			split := strings.SplitN(arg, "=", 2)
			split[0] = strings.ReplaceAll(split[0], "_", "-")
			os.Args[i] = strings.Join(split, "=")
		}
	}

	cli.Version("trufflehog " + version.BuildVersion)

	// Support -h for help
	cli.HelpFlag.Short('h')

	if len(os.Args) <= 1 && isatty.IsTerminal(os.Stdout.Fd()) {
		args := tui.Run()
		if len(args) == 0 {
			os.Exit(0)
		}

		// Overwrite the Args slice so overseer works properly.
		os.Args = os.Args[:1]
		os.Args = append(os.Args, args...)
		usingTUI = true
	}

	cmd = kingpin.MustParse(cli.Parse(os.Args[1:]))

	switch {
	case *trace:
		log.SetLevel(5)
	case *debug:
		log.SetLevel(2)
	}
}

func main() {
	// setup logger
	logFormat := log.WithConsoleSink
	if *jsonOut {
		logFormat = log.WithJSONSink
	}
	logger, sync := log.New("trufflehog", logFormat(os.Stderr))
	// make it the default logger for contexts
	context.SetDefaultLogger(logger)

	if *localDev {
		run(overseer.State{})
		os.Exit(0)
	}

	defer func() { _ = sync() }()
	logFatal := logFatalFunc(logger)

	updateCfg := overseer.Config{
		Program:       run,
		Debug:         *debug,
		RestartSignal: syscall.SIGTERM,
		// TODO: Eventually add a PreUpgrade func for signature check w/ x509 PKCS1v15
		// PreUpgrade: checkUpdateSignature(binaryPath string),
	}

	if !*noUpdate {
		updateCfg.Fetcher = updater.Fetcher(usingTUI)
	}
	if version.BuildVersion == "dev" {
		updateCfg.Fetcher = nil
	}

	err := overseer.RunErr(updateCfg)
	if err != nil {
		logFatal(err, "error occurred with trufflehog updater 🐷")
	}
}

func run(state overseer.State) {
	ctx, cancel := context.WithCancelCause(context.Background())
	defer cancel(nil)

	go func() {
		if err := cleantemp.CleanTempArtifacts(ctx); err != nil {
			ctx.Logger().Error(err, "error cleaning temporary artifacts")
		}
	}()

	logger := ctx.Logger()
	logFatal := logFatalFunc(logger)

	killSignal := make(chan os.Signal, 1)
	signal.Notify(killSignal, syscall.SIGINT, syscall.SIGTERM, syscall.SIGQUIT)
	go func() {
		<-killSignal
		logger.Info("Received signal, shutting down.")
		cancel(fmt.Errorf("canceling context due to signal"))

		if err := cleantemp.CleanTempArtifacts(ctx); err != nil {
			logger.Error(err, "error cleaning temporary artifacts")
		} else {
			logger.Info("cleaned temporary artifacts")
		}

		time.Sleep(time.Second * 10)
		logger.Info("10 seconds elapsed. Forcing shutdown.")
		os.Exit(0)
	}()

	logger.V(2).Info(fmt.Sprintf("trufflehog %s", version.BuildVersion))

	if *githubScanToken != "" {
		// NOTE: this kludge is here to do an authenticated shallow commit
		// TODO: refactor to better pass credentials
		os.Setenv("GITHUB_TOKEN", *githubScanToken)
	}

	// When setting a base commit, chunks must be scanned in order.
	if *gitScanSinceCommit != "" {
		*concurrency = 1
	}

	if *profile {
		go func() {
			router := http.NewServeMux()
			router.Handle("/debug/pprof/", http.DefaultServeMux)
			router.Handle("/debug/fgprof", fgprof.Handler())
			logger.Info("starting pprof and fgprof server on :18066 /debug/pprof and /debug/fgprof")
			if err := http.ListenAndServe(":18066", router); err != nil {
				logger.Error(err, "error serving pprof and fgprof")
			}
		}()
	}

	conf := &config.Config{}
	if *configFilename != "" {
		var err error
		conf, err = config.Read(*configFilename)
		if err != nil {
			logFatal(err, "error parsing the provided configuration file")
		}
	}

	if *archiveMaxSize != 0 {
		handlers.SetArchiveMaxSize(int(*archiveMaxSize))
	}
	if *archiveMaxDepth != 0 {
		handlers.SetArchiveMaxDepth(*archiveMaxDepth)
	}
	if *archiveTimeout != 0 {
		handlers.SetArchiveMaxTimeout(*archiveTimeout)
	}

	// Set how the engine will print its results.
	var printer engine.Printer
	switch {
	case *jsonLegacy:
		printer = new(output.LegacyJSONPrinter)
	case *jsonOut:
		printer = new(output.JSONPrinter)
	case *gitHubActionsFormat:
		printer = new(output.GitHubActionsPrinter)
	default:
		printer = new(output.PlainPrinter)
	}

	if !*jsonLegacy && !*jsonOut {
		fmt.Fprintf(os.Stderr, "🐷🔑🐷  TruffleHog. Unearth your secrets. 🐷🔑🐷\n\n")
	}

	var jobReportWriter io.WriteCloser
	if *jobReportFile != nil {
		jobReportWriter = *jobReportFile
	}

	handleFinishedMetrics := func(ctx context.Context, finishedMetrics <-chan sources.UnitMetrics, jobReportWriter io.WriteCloser) {
		go func() {
			defer func() {
				jobReportWriter.Close()
				if namer, ok := jobReportWriter.(interface{ Name() string }); ok {
					ctx.Logger().Info("report written", "path", namer.Name())
				} else {
					ctx.Logger().Info("report written")
				}
			}()

			for metrics := range finishedMetrics {
				metrics.Errors = common.ExportErrors(metrics.Errors...)
				details, err := json.Marshal(map[string]any{
					"version": 1,
					"data":    metrics,
				})
				if err != nil {
					ctx.Logger().Error(err, "error marshalling job details")
					continue
				}
				if _, err := jobReportWriter.Write(append(details, '\n')); err != nil {
					ctx.Logger().Error(err, "error writing to file")
				}
			}
		}()
	}

	const defaultOutputBufferSize = 64
	opts := []func(*sources.SourceManager){
		sources.WithConcurrentSources(*concurrency),
		sources.WithConcurrentUnits(*concurrency),
		sources.WithSourceUnits(),
		sources.WithBufferedOutput(defaultOutputBufferSize),
	}

	if jobReportWriter != nil {
		unitHook, finishedMetrics := sources.NewUnitHook(ctx)
		opts = append(opts, sources.WithReportHook(unitHook))
		handleFinishedMetrics(ctx, finishedMetrics, jobReportWriter)
	}

	sourceManager := sources.NewManager(opts...)

	// Parse --results flag.
	if *onlyVerified {
		r := "verified"
		results = &r
	}
	parsedResults, err := parseResults(results)
	if err != nil {
		logFatal(err, "failed to configure results flag")
	}

<<<<<<< HEAD
	engConf := engine.Config{
		Concurrency:          *concurrency,
		Detectors:            conf.Detectors,
		Verify:               !*noVerification,
		IncludeDetectors:     *includeDetectors,
		ExcludeDetectors:     *excludeDetectors,
		CustomVerifiersOnly:  *customVerifiersOnly,
		VerifierEndpoints:    *verifiers,
		Dispatcher:           engine.NewPrinterNotifier(printer),
		FilterUnverified:     *filterUnverified,
		FilterEntropy:        *filterEntropy,
		VerificationOverlap:  *allowVerificationOverlap,
		Results:              parsedResults,
		PrintAvgDetectorTime: *printAvgDetectorTime,
		SourceManager:        sourceManager,
	}

	e, err := engine.NewEngine(ctx, &engConf)
=======
	scanConfig := scanConfig{
		Command:                  cmd,
		Concurrency:              *concurrency,
		Decoders:                 decoders.DefaultDecoders(),
		Conf:                     conf,
		IncludeFilter:            includeFilter,
		ExcludeFilter:            excludeFilter,
		EndpointCustomizer:       endpointCustomizer,
		NoVerification:           *noVerification,
		PrintAvgDetectorTime:     *printAvgDetectorTime,
		FilterUnverified:         *filterUnverified,
		FilterEntropy:            *filterEntropy,
		ScanEntireChunk:          *scanEntireChunk,
		JobReportWriter:          jobReportWriter,
		AllowVerificationOverlap: *allowVerificationOverlap,
		ParsedResults:            parsedResults,
		Printer:                  printer,
	}

	if *compareDetectionStrategies {
		err := compareScans(ctx, scanConfig)
		if err != nil {
			logFatal(err, "error comparing detection strategies")
		}
		return
	}

	metrics, err := runSingleScan(ctx, scanConfig, *scanEntireChunk)
	if err != nil {
		logFatal(err, "error running scan")
	}

	// Print results.
	logger.Info("finished scanning",
		"chunks", metrics.ChunksScanned,
		"bytes", metrics.BytesScanned,
		"verified_secrets", metrics.VerifiedSecretsFound,
		"unverified_secrets", metrics.UnverifiedSecretsFound,
		"scan_duration", metrics.ScanDuration.String(),
		"trufflehog_version", version.BuildVersion,
	)

	if metrics.hasFoundResults && *fail {
		logger.V(2).Info("exiting with code 183 because results were found")
		os.Exit(183)
	}
}

type scanConfig struct {
	Command                  string
	Concurrency              int
	Decoders                 []decoders.Decoder
	Conf                     *config.Config
	IncludeFilter            func(detectors.Detector) bool
	ExcludeFilter            func(detectors.Detector) bool
	EndpointCustomizer       func(detectors.Detector) bool
	NoVerification           bool
	PrintAvgDetectorTime     bool
	FilterUnverified         bool
	FilterEntropy            float64
	ScanEntireChunk          bool
	JobReportWriter          io.WriteCloser
	AllowVerificationOverlap bool
	ParsedResults            map[string]struct{}
	Printer                  engine.Printer
}

func compareScans(ctx context.Context, cfg scanConfig) error {
	var (
		entireMetrics    metrics
		maxLengthMetrics metrics
		err              error
	)

	var wg sync.WaitGroup
	wg.Add(1)

	go func() {
		defer wg.Done()
		// Run scan with entire chunk span calculator.
		entireMetrics, err = runSingleScan(ctx, cfg, true)
		if err != nil {
			ctx.Logger().Error(err, "error running scan with entire chunk span calculator")
		}
	}()

	// Run scan with max-length span calculator.
	maxLengthMetrics, err = runSingleScan(ctx, cfg, false)
	if err != nil {
		return fmt.Errorf("error running scan with custom span calculator: %v", err)
	}

	wg.Wait()

	return compareMetrics(maxLengthMetrics.Metrics, entireMetrics.Metrics)
}

func compareMetrics(customMetrics, entireMetrics engine.Metrics) error {
	fmt.Printf("Comparison of scan results: \n")
	fmt.Printf("Custom span - Chunks: %d, Bytes: %d, Verified Secrets: %d, Unverified Secrets: %d, Duration: %s\n",
		customMetrics.ChunksScanned, customMetrics.BytesScanned, customMetrics.VerifiedSecretsFound, customMetrics.UnverifiedSecretsFound, customMetrics.ScanDuration.String())
	fmt.Printf("Entire chunk - Chunks: %d, Bytes: %d, Verified Secrets: %d, Unverified Secrets: %d, Duration: %s\n",
		entireMetrics.ChunksScanned, entireMetrics.BytesScanned, entireMetrics.VerifiedSecretsFound, entireMetrics.UnverifiedSecretsFound, entireMetrics.ScanDuration.String())

	// Check for differences in scan metrics.
	if customMetrics.ChunksScanned != entireMetrics.ChunksScanned ||
		customMetrics.BytesScanned != entireMetrics.BytesScanned ||
		customMetrics.VerifiedSecretsFound != entireMetrics.VerifiedSecretsFound {
		return fmt.Errorf("scan metrics do not match")
	}

	return nil
}

type metrics struct {
	engine.Metrics
	hasFoundResults bool
}

func runSingleScan(ctx context.Context, cfg scanConfig, scanEntireChunk bool) (metrics, error) {
	eng, err := engine.Start(ctx,
		engine.WithConcurrency(cfg.Concurrency),
		engine.WithDecoders(cfg.Decoders...),
		engine.WithDetectors(engine.DefaultDetectors()...),
		engine.WithDetectors(cfg.Conf.Detectors...),
		engine.WithVerify(!cfg.NoVerification),
		engine.WithFilterDetectors(cfg.IncludeFilter),
		engine.WithFilterDetectors(cfg.ExcludeFilter),
		engine.WithFilterDetectors(cfg.EndpointCustomizer),
		engine.WithFilterUnverified(cfg.FilterUnverified),
		engine.WithResults(cfg.ParsedResults),
		engine.WithPrintAvgDetectorTime(cfg.PrintAvgDetectorTime),
		engine.WithPrinter(cfg.Printer),
		engine.WithFilterEntropy(cfg.FilterEntropy),
		engine.WithVerificationOverlap(cfg.AllowVerificationOverlap),
		engine.WithEntireChunkScan(scanEntireChunk),
	)
>>>>>>> ce1ce29b
	if err != nil {
		return metrics{}, fmt.Errorf("error initializing engine: %v", err)
	}
	e.Start(ctx)

	defer func() {
		// Clean up temporary artifacts.
		if err := cleantemp.CleanTempArtifacts(ctx); err != nil {
			ctx.Logger().Error(err, "error cleaning temp artifacts")
		}
	}()

	var scanMetrics metrics
	switch cfg.Command {
	case gitScan.FullCommand():
		gitCfg := sources.GitConfig{
			URI:              *gitScanURI,
			IncludePathsFile: *gitScanIncludePaths,
			ExcludePathsFile: *gitScanExcludePaths,
			HeadRef:          *gitScanBranch,
			BaseRef:          *gitScanSinceCommit,
			MaxDepth:         *gitScanMaxDepth,
			Bare:             *gitScanBare,
			ExcludeGlobs:     *gitScanExcludeGlobs,
		}
		if err = eng.ScanGit(ctx, gitCfg); err != nil {
			return scanMetrics, fmt.Errorf("failed to scan Git: %v", err)
		}
	case githubScan.FullCommand():
		filter, err := common.FilterFromFiles(*githubScanIncludePaths, *githubScanExcludePaths)
		if err != nil {
			return scanMetrics, fmt.Errorf("could not create filter: %v", err)
		}
		if len(*githubScanOrgs) == 0 && len(*githubScanRepos) == 0 {
			return scanMetrics, fmt.Errorf("invalid config: you must specify at least one organization or repository")
		}

		cfg := sources.GithubConfig{
			Endpoint:                   *githubScanEndpoint,
			Token:                      *githubScanToken,
			IncludeForks:               *githubIncludeForks,
			IncludeMembers:             *githubIncludeMembers,
			IncludeWikis:               *githubIncludeWikis,
			Concurrency:                *concurrency,
			ExcludeRepos:               *githubExcludeRepos,
			IncludeRepos:               *githubIncludeRepos,
			Repos:                      *githubScanRepos,
			Orgs:                       *githubScanOrgs,
			IncludeIssueComments:       *githubScanIssueComments,
			IncludePullRequestComments: *githubScanPRComments,
			IncludeGistComments:        *githubScanGistComments,
			Filter:                     filter,
		}
		if err := eng.ScanGitHub(ctx, cfg); err != nil {
			return scanMetrics, fmt.Errorf("failed to scan Github: %v", err)
		}
	case gitlabScan.FullCommand():
		filter, err := common.FilterFromFiles(*gitlabScanIncludePaths, *gitlabScanExcludePaths)
		if err != nil {
			return scanMetrics, fmt.Errorf("could not create filter: %v", err)
		}

		cfg := sources.GitlabConfig{
			Endpoint: *gitlabScanEndpoint,
			Token:    *gitlabScanToken,
			Repos:    *gitlabScanRepos,
			Filter:   filter,
		}
		if err := eng.ScanGitLab(ctx, cfg); err != nil {
			return scanMetrics, fmt.Errorf("failed to scan GitLab: %v", err)
		}
	case filesystemScan.FullCommand():
		if len(*filesystemDirectories) > 0 {
			ctx.Logger().Info("--directory flag is deprecated, please pass directories as arguments")
		}
		paths := make([]string, 0, len(*filesystemPaths)+len(*filesystemDirectories))
		paths = append(paths, *filesystemPaths...)
		paths = append(paths, *filesystemDirectories...)
		cfg := sources.FilesystemConfig{
			Paths:            paths,
			IncludePathsFile: *filesystemScanIncludePaths,
			ExcludePathsFile: *filesystemScanExcludePaths,
		}
		if err = eng.ScanFileSystem(ctx, cfg); err != nil {
			return scanMetrics, fmt.Errorf("failed to scan filesystem: %v", err)
		}
	case s3Scan.FullCommand():
		cfg := sources.S3Config{
			Key:           *s3ScanKey,
			Secret:        *s3ScanSecret,
			SessionToken:  *s3ScanSessionToken,
			Buckets:       *s3ScanBuckets,
			IgnoreBuckets: *s3ScanIgnoreBuckets,
			Roles:         *s3ScanRoleArns,
			CloudCred:     *s3ScanCloudEnv,
			MaxObjectSize: int64(*s3ScanMaxObjectSize),
		}
		if err := eng.ScanS3(ctx, cfg); err != nil {
			return scanMetrics, fmt.Errorf("failed to scan S3: %v", err)
		}
	case syslogScan.FullCommand():
		cfg := sources.SyslogConfig{
			Address:     *syslogAddress,
			Format:      *syslogFormat,
			Protocol:    *syslogProtocol,
			CertPath:    *syslogTLSCert,
			KeyPath:     *syslogTLSKey,
			Concurrency: *concurrency,
		}
		if err := eng.ScanSyslog(ctx, cfg); err != nil {
			return scanMetrics, fmt.Errorf("failed to scan syslog: %v", err)
		}
	case circleCiScan.FullCommand():
		if err := eng.ScanCircleCI(ctx, *circleCiScanToken); err != nil {
			return scanMetrics, fmt.Errorf("failed to scan CircleCI: %v", err)
		}
	case travisCiScan.FullCommand():
		if err := eng.ScanTravisCI(ctx, *travisCiScanToken); err != nil {
			return scanMetrics, fmt.Errorf("failed to scan TravisCI: %v", err)
		}
	case gcsScan.FullCommand():
		cfg := sources.GCSConfig{
			ProjectID:      *gcsProjectID,
			CloudCred:      *gcsCloudEnv,
			ServiceAccount: *gcsServiceAccount,
			WithoutAuth:    *gcsWithoutAuth,
			ApiKey:         *gcsAPIKey,
			IncludeBuckets: commaSeparatedToSlice(*gcsIncludeBuckets),
			ExcludeBuckets: commaSeparatedToSlice(*gcsExcludeBuckets),
			IncludeObjects: commaSeparatedToSlice(*gcsIncludeObjects),
			ExcludeObjects: commaSeparatedToSlice(*gcsExcludeObjects),
			Concurrency:    *concurrency,
			MaxObjectSize:  int64(*gcsMaxObjectSize),
		}
		if err := eng.ScanGCS(ctx, cfg); err != nil {
			return scanMetrics, fmt.Errorf("failed to scan GCS: %v", err)
		}
	case dockerScan.FullCommand():
		cfg := sources.DockerConfig{
			BearerToken:       *dockerScanToken,
			Images:            *dockerScanImages,
			UseDockerKeychain: *dockerScanToken == "",
		}
		if err := eng.ScanDocker(ctx, cfg); err != nil {
			return scanMetrics, fmt.Errorf("failed to scan Docker: %v", err)
		}
	case postmanScan.FullCommand():
		// handle deprecated flag
		workspaceIDs := make([]string, 0, len(*postmanWorkspaceIDs)+len(*postmanWorkspaces))
		workspaceIDs = append(workspaceIDs, *postmanWorkspaceIDs...)
		workspaceIDs = append(workspaceIDs, *postmanWorkspaces...)

		// handle deprecated flag
		collectionIDs := make([]string, 0, len(*postmanCollectionIDs)+len(*postmanCollections))
		collectionIDs = append(collectionIDs, *postmanCollectionIDs...)
		collectionIDs = append(collectionIDs, *postmanCollections...)

		// handle deprecated flag
		includeCollectionIDs := make([]string, 0, len(*postmanIncludeCollectionIDs)+len(*postmanIncludeCollections))
		includeCollectionIDs = append(includeCollectionIDs, *postmanIncludeCollectionIDs...)
		includeCollectionIDs = append(includeCollectionIDs, *postmanIncludeCollections...)

		// handle deprecated flag
		excludeCollectionIDs := make([]string, 0, len(*postmanExcludeCollectionIDs)+len(*postmanExcludeCollections))
		excludeCollectionIDs = append(excludeCollectionIDs, *postmanExcludeCollectionIDs...)
		excludeCollectionIDs = append(excludeCollectionIDs, *postmanExcludeCollections...)

		cfg := sources.PostmanConfig{
			Token:               *postmanToken,
			Workspaces:          workspaceIDs,
			Collections:         collectionIDs,
			Environments:        *postmanEnvironments,
			IncludeCollections:  includeCollectionIDs,
			IncludeEnvironments: *postmanIncludeEnvironments,
			ExcludeCollections:  excludeCollectionIDs,
			ExcludeEnvironments: *postmanExcludeEnvironments,
			CollectionPaths:     *postmanCollectionPaths,
			WorkspacePaths:      *postmanWorkspacePaths,
			EnvironmentPaths:    *postmanEnvironmentPaths,
		}
		if err := eng.ScanPostman(ctx, cfg); err != nil {
			return scanMetrics, fmt.Errorf("failed to scan Postman: %v", err)
		}
	case elasticsearchScan.FullCommand():
		cfg := sources.ElasticsearchConfig{
			Nodes:          *elasticsearchNodes,
			Username:       *elasticsearchUsername,
			Password:       *elasticsearchPassword,
			CloudID:        *elasticsearchCloudId,
			APIKey:         *elasticsearchAPIKey,
			ServiceToken:   *elasticsearchServiceToken,
			IndexPattern:   *elasticsearchIndexPattern,
			QueryJSON:      *elasticsearchQueryJSON,
			SinceTimestamp: *elasticsearchSinceTimestamp,
			BestEffortScan: *elasticsearchBestEffortScan,
		}
		if err := eng.ScanElasticsearch(ctx, cfg); err != nil {
			return scanMetrics, fmt.Errorf("failed to scan Elasticsearch: %v", err)
		}
	case jenkinsScan.FullCommand():
		cfg := engine.JenkinsConfig{
			Endpoint:              *jenkinsURL,
			InsecureSkipVerifyTLS: *jenkinsInsecureSkipVerifyTLS,
			Username:              *jenkinsUsername,
			Password:              *jenkinsPassword,
		}
		if err := eng.ScanJenkins(ctx, cfg); err != nil {
			return scanMetrics, fmt.Errorf("failed to scan Jenkins: %v", err)
		}
	default:
		return scanMetrics, fmt.Errorf("invalid command: %s", cfg.Command)
	}

	// Wait for all workers to finish.
	if err = eng.Finish(ctx); err != nil {
		return scanMetrics, fmt.Errorf("engine failed to finish execution: %v", err)
	}

	if *printAvgDetectorTime {
		printAverageDetectorTime(eng)
	}

	return metrics{Metrics: eng.GetMetrics(), hasFoundResults: eng.HasFoundResults()}, nil
}

// parseResults ensures that users provide valid CSV input to `--results`.
//
// This is a work-around to kingpin not supporting CSVs.
// See: https://github.com/trufflesecurity/trufflehog/pull/2372#issuecomment-1983868917
func parseResults(input *string) (map[string]struct{}, error) {
	if *input == "" {
		return nil, nil
	}

	var (
		values  = strings.Split(strings.ToLower(*input), ",")
		results = make(map[string]struct{}, 3)
	)
	for _, value := range values {
		switch value {
		case "verified", "unknown", "unverified", "filtered_unverified":
			results[value] = struct{}{}
		default:
			return nil, fmt.Errorf("invalid value '%s', valid values are 'verified,unknown,unverified,filtered_unverified'", value)
		}
	}
	return results, nil
}

// logFatalFunc returns a log.Fatal style function. Calling the returned
// function will terminate the program without cleanup.
func logFatalFunc(logger logr.Logger) func(error, string, ...any) {
	return func(err error, message string, keyAndVals ...any) {
		logger.Error(err, message, keyAndVals...)
		if err != nil {
			os.Exit(1)
			return
		}
		os.Exit(0)
	}
}

func commaSeparatedToSlice(s []string) []string {
	var result []string
	for _, items := range s {
		for _, item := range strings.Split(items, ",") {
			item = strings.TrimSpace(item)
			if item == "" {
				continue
			}
			result = append(result, item)
		}
	}
	return result
}

func printAverageDetectorTime(e *engine.Engine) {
	fmt.Fprintln(
		os.Stderr,
		"Average detector time is the measurement of average time spent on each detector when results are returned.",
	)
	for detectorName, duration := range e.GetDetectorsMetrics() {
		fmt.Fprintf(os.Stderr, "%s: %s\n", detectorName, duration)
	}
}<|MERGE_RESOLUTION|>--- conflicted
+++ resolved
@@ -427,7 +427,6 @@
 		logFatal(err, "failed to configure results flag")
 	}
 
-<<<<<<< HEAD
 	engConf := engine.Config{
 		Concurrency:          *concurrency,
 		Detectors:            conf.Detectors,
@@ -446,35 +445,20 @@
 	}
 
 	e, err := engine.NewEngine(ctx, &engConf)
-=======
-	scanConfig := scanConfig{
-		Command:                  cmd,
-		Concurrency:              *concurrency,
-		Decoders:                 decoders.DefaultDecoders(),
-		Conf:                     conf,
-		IncludeFilter:            includeFilter,
-		ExcludeFilter:            excludeFilter,
-		EndpointCustomizer:       endpointCustomizer,
-		NoVerification:           *noVerification,
-		PrintAvgDetectorTime:     *printAvgDetectorTime,
-		FilterUnverified:         *filterUnverified,
-		FilterEntropy:            *filterEntropy,
-		ScanEntireChunk:          *scanEntireChunk,
-		JobReportWriter:          jobReportWriter,
-		AllowVerificationOverlap: *allowVerificationOverlap,
-		ParsedResults:            parsedResults,
-		Printer:                  printer,
-	}
+	if err != nil {
+		logFatal(err, "error initializing engine")
+	}
+	e.Start(ctx)
 
 	if *compareDetectionStrategies {
-		err := compareScans(ctx, scanConfig)
+		err := compareScans(ctx, cmd, &engConf)
 		if err != nil {
 			logFatal(err, "error comparing detection strategies")
 		}
 		return
 	}
 
-	metrics, err := runSingleScan(ctx, scanConfig, *scanEntireChunk)
+	metrics, err := runSingleScan(ctx, cmd, &engConf)
 	if err != nil {
 		logFatal(err, "error running scan")
 	}
@@ -495,26 +479,7 @@
 	}
 }
 
-type scanConfig struct {
-	Command                  string
-	Concurrency              int
-	Decoders                 []decoders.Decoder
-	Conf                     *config.Config
-	IncludeFilter            func(detectors.Detector) bool
-	ExcludeFilter            func(detectors.Detector) bool
-	EndpointCustomizer       func(detectors.Detector) bool
-	NoVerification           bool
-	PrintAvgDetectorTime     bool
-	FilterUnverified         bool
-	FilterEntropy            float64
-	ScanEntireChunk          bool
-	JobReportWriter          io.WriteCloser
-	AllowVerificationOverlap bool
-	ParsedResults            map[string]struct{}
-	Printer                  engine.Printer
-}
-
-func compareScans(ctx context.Context, cfg scanConfig) error {
+func compareScans(ctx context.Context, cmd string, cfg *engine.Config) error {
 	var (
 		entireMetrics    metrics
 		maxLengthMetrics metrics
@@ -527,14 +492,15 @@
 	go func() {
 		defer wg.Done()
 		// Run scan with entire chunk span calculator.
-		entireMetrics, err = runSingleScan(ctx, cfg, true)
+		cfg.ShouldScanEntireChunk = true
+		entireMetrics, err = runSingleScan(ctx, cmd, cfg)
 		if err != nil {
 			ctx.Logger().Error(err, "error running scan with entire chunk span calculator")
 		}
 	}()
 
 	// Run scan with max-length span calculator.
-	maxLengthMetrics, err = runSingleScan(ctx, cfg, false)
+	maxLengthMetrics, err = runSingleScan(ctx, cmd, cfg)
 	if err != nil {
 		return fmt.Errorf("error running scan with custom span calculator: %v", err)
 	}
@@ -566,29 +532,14 @@
 	hasFoundResults bool
 }
 
-func runSingleScan(ctx context.Context, cfg scanConfig, scanEntireChunk bool) (metrics, error) {
-	eng, err := engine.Start(ctx,
-		engine.WithConcurrency(cfg.Concurrency),
-		engine.WithDecoders(cfg.Decoders...),
-		engine.WithDetectors(engine.DefaultDetectors()...),
-		engine.WithDetectors(cfg.Conf.Detectors...),
-		engine.WithVerify(!cfg.NoVerification),
-		engine.WithFilterDetectors(cfg.IncludeFilter),
-		engine.WithFilterDetectors(cfg.ExcludeFilter),
-		engine.WithFilterDetectors(cfg.EndpointCustomizer),
-		engine.WithFilterUnverified(cfg.FilterUnverified),
-		engine.WithResults(cfg.ParsedResults),
-		engine.WithPrintAvgDetectorTime(cfg.PrintAvgDetectorTime),
-		engine.WithPrinter(cfg.Printer),
-		engine.WithFilterEntropy(cfg.FilterEntropy),
-		engine.WithVerificationOverlap(cfg.AllowVerificationOverlap),
-		engine.WithEntireChunkScan(scanEntireChunk),
-	)
->>>>>>> ce1ce29b
+func runSingleScan(ctx context.Context, cmd string, cfg *engine.Config) (metrics, error) {
+	var scanMetrics metrics
+
+	eng, err := engine.NewEngine(ctx, cfg)
 	if err != nil {
-		return metrics{}, fmt.Errorf("error initializing engine: %v", err)
-	}
-	e.Start(ctx)
+		return scanMetrics, fmt.Errorf("error initializing engine: %v", err)
+	}
+	eng.Start(ctx)
 
 	defer func() {
 		// Clean up temporary artifacts.
@@ -597,8 +548,7 @@
 		}
 	}()
 
-	var scanMetrics metrics
-	switch cfg.Command {
+	switch cmd {
 	case gitScan.FullCommand():
 		gitCfg := sources.GitConfig{
 			URI:              *gitScanURI,
@@ -795,7 +745,7 @@
 			return scanMetrics, fmt.Errorf("failed to scan Jenkins: %v", err)
 		}
 	default:
-		return scanMetrics, fmt.Errorf("invalid command: %s", cfg.Command)
+		return scanMetrics, fmt.Errorf("invalid command: %s", cmd)
 	}
 
 	// Wait for all workers to finish.
